--- conflicted
+++ resolved
@@ -16,8 +16,6 @@
 import java.text.AttributedCharacterIterator;
 import java.text.AttributedCharacterIterator.Attribute;
 
-import javax.swing.text.BadLocationException;
-
 import java.text.AttributedString;
 
 import processing.app.Base;
@@ -178,19 +176,15 @@
     if (text != null) {
       char[] insertion = new char[committedCount];
       char c = text.first();
-<<<<<<< HEAD
       for (int i = 0; i < committedCount; i++) {
         insertion[i] = c;
-=======
-      while (remaining-- > 0) {
-        insertCharacter(c);
-        if (callback != null)
-          callback.onCommitted(c);
->>>>>>> 2e76db0c
         c = text.next();
       }
       // Insert this as a compound edit
       textArea.setSelectedText(new String(insertion), true);
+      if (callback != null) {
+        callback.onCommitted(c);
+      }
 
       CompositionTextPainter compositionPainter = textArea.getPainter().getCompositionTextpainter();
       if (Base.DEBUG) {
