# TODO sort out how to import this via the language properties
#      (probably needs to be set programmatically instead)
defaultFont = 14 "Processing Sans Pro", "Open Sans", "Noto Sans", Roboto, Arial

<<<<<<< HEAD

# The default is 8, which creates tiny nubby scroll bars
ScrollBar.width = 16


# Better matched for macOS dark mode (but using everywhere)
# https://github.com/JFormDesigner/FlatLaf/issues/497

[dark]@background = #1e1e1e
[dark]@foreground = #e0e0e0
[dark]@accentColor = #107aff
[dark]@accentFocusColor = #176896

[dark]Component.arrowType = chevron

[dark]CheckBox.icon.style = filled
[dark]CheckBox.icon[filled].selectedBorderColor = @accentColor
[dark]CheckBox.icon[filled].selectedBackground = @accentColor
[dark]CheckBox.icon[filled].checkmarkColor = @foreground

[dark]RadioButton.icon.style = filled
[dark]RadioButton.icon[filled].centerDiameter = 6
=======
ScrollBar.width = 24

[mac]@background = #1e1e1e
[mac]@foreground = #e0e0e0
[mac]@accentColor = #107aff
[mac]@accentFocusColor = #176896

[mac]Component.arrowType = chevron

[mac]CheckBox.icon.style = filled
[mac]CheckBox.icon[filled].selectedBorderColor = @accentColor
[mac]CheckBox.icon[filled].selectedBackground = @accentColor
[mac]CheckBox.icon[filled].checkmarkColor = @foreground

[mac]RadioButton.icon.style = filled
[mac]RadioButton.icon[filled].centerDiameter = 6
>>>>>>> cc58c591
<|MERGE_RESOLUTION|>--- conflicted
+++ resolved
@@ -2,7 +2,6 @@
 #      (probably needs to be set programmatically instead)
 defaultFont = 14 "Processing Sans Pro", "Open Sans", "Noto Sans", Roboto, Arial
 
-<<<<<<< HEAD
 
 # The default is 8, which creates tiny nubby scroll bars
 ScrollBar.width = 16
@@ -24,22 +23,4 @@
 [dark]CheckBox.icon[filled].checkmarkColor = @foreground
 
 [dark]RadioButton.icon.style = filled
-[dark]RadioButton.icon[filled].centerDiameter = 6
-=======
-ScrollBar.width = 24
-
-[mac]@background = #1e1e1e
-[mac]@foreground = #e0e0e0
-[mac]@accentColor = #107aff
-[mac]@accentFocusColor = #176896
-
-[mac]Component.arrowType = chevron
-
-[mac]CheckBox.icon.style = filled
-[mac]CheckBox.icon[filled].selectedBorderColor = @accentColor
-[mac]CheckBox.icon[filled].selectedBackground = @accentColor
-[mac]CheckBox.icon[filled].checkmarkColor = @foreground
-
-[mac]RadioButton.icon.style = filled
-[mac]RadioButton.icon[filled].centerDiameter = 6
->>>>>>> cc58c591
+[dark]RadioButton.icon[filled].centerDiameter = 6