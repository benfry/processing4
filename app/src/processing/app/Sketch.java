--- conflicted
+++ resolved
@@ -844,10 +844,7 @@
 
     // https://github.com/processing/processing4/issues/77
     boolean useNative = Preferences.getBoolean("chooser.files.native");
-<<<<<<< HEAD
-=======
-
->>>>>>> cb7ea249
+
     if (useNative) {
       // get new name for folder
       FileDialog fd = new FileDialog(editor, PROMPT, FileDialog.SAVE);
