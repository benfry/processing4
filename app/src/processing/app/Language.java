--- conflicted
+++ resolved
@@ -34,7 +34,6 @@
  * @author Darius Morawiec
  */
 public class Language {
-<<<<<<< HEAD
   static private Language instance = null;
   private String language;
   private HashMap<String, String> languages;
@@ -61,6 +60,8 @@
     this.languages.put(Locale.JAPANESE.getLanguage(), Locale.JAPANESE.getDisplayLanguage(Locale.JAPANESE));
     // es, Spanish
     this.languages.put("es", Locale.forLanguageTag("es").getDisplayLanguage(Locale.forLanguageTag("es")));
+    // nl, Dutch, Nederlands
+    this.languages.put("nl", Locale.forLanguageTag("nl").getDisplayLanguage(Locale.forLanguageTag("nl")));
 
     // Set default language
     if (!this.languages.containsKey(this.language)) {
@@ -161,151 +162,4 @@
       return bundle;
     }
   }
-=======
-
-	private static Language instance = null;
-	private String language;
-	private HashMap<String, String> languages;
-	private ResourceBundle bundle;
-	private static final String FILE = "processing.app.languages.PDE";
-
-	private Language() {
-
-		// Get system language
-		this.language = Locale.getDefault().getLanguage();
-
-		// Set available languages
-		this.languages = new HashMap<String, String>();
-
-		// Language code:
-		// http://en.wikipedia.org/wiki/ISO_639-1
-		// http://en.wikipedia.org/wiki/List_of_ISO_639-1_codes
-
-		// en, English, English
-		this.languages.put(Locale.ENGLISH.getLanguage(), Locale.ENGLISH.getDisplayLanguage(Locale.ENGLISH));
-		// de, German, Deutsch
-		this.languages.put(Locale.GERMAN.getLanguage(), Locale.GERMAN.getDisplayLanguage(Locale.GERMAN));
-		// ja, Japanese
-		this.languages.put(Locale.JAPANESE.getLanguage(), Locale.JAPANESE.getDisplayLanguage(Locale.JAPANESE));
-		// es, Spanish
-		this.languages.put("es", Locale.forLanguageTag("es").getDisplayLanguage(Locale.forLanguageTag("es")));
-		// nl, Dutch, Nederlands
-		this.languages.put("nl", Locale.forLanguageTag("nl").getDisplayLanguage(Locale.forLanguageTag("nl")));
-
-		// Set default language
-		if (!this.languages.containsKey(this.language)) {
-			this.language = "en";
-		}
-
-		// Get saved language
-		try {
-			File file = Base.getContentFile("lib/language.txt");
-			if (file.exists()) {
-				String language = PApplet.loadStrings(file)[0];
-				language = language.trim().toLowerCase();
-				if (!language.equals("")) {
-					this.language = language;
-				} else {
-					Base.saveFile(this.language, file);
-				}
-			}
-		} catch (Exception e) {
-			e.printStackTrace();
-		}
-
-		// Get bundle with translations (processing.app.language.PDE)
-		this.bundle = ResourceBundle.getBundle(Language.FILE, new Locale(this.language), new UTF8Control());
-	}
-
-	/**
-	 * Singleton constructor
-	 * 
-	 * @return
-	 */
-	public static synchronized Language init() {
-		if (instance == null) {
-			instance = new Language();
-		}
-		return instance;
-	}
-
-	/**
-	 * Get translation from bundles.
-	 * 
-	 * @param text
-	 * @return
-	 */
-	public static String text(String text) {
-		return init().bundle.getString(text);
-	}
-
-	/**
-	 * Get all available languages
-	 * 
-	 * @return
-	 */
-	public static HashMap<String, String> getLanguages() {
-		return init().languages;
-	}
-
-	/**
-	 * Get current language
-	 * 
-	 * @return
-	 */
-	public static String getLanguage() {
-		return init().language;
-	}
-
-	/**
-	 * Set new language
-	 * 
-	 * @param language
-	 */
-	public static void setLanguage(String language) {
-		try {
-			File file = Base.getContentFile("lib/language.txt");
-			Base.saveFile(language, file);
-		} catch (Exception e) {
-			e.printStackTrace();
-		}
-	}
-	
-	/**
-	 * Custom Control class for consitent encoding.
-	 * http://stackoverflow.com/questions/4659929/how-to-use-utf-8-in-resource-properties-with-resourcebundle
-	 */
-	public class UTF8Control extends ResourceBundle.Control {
-		public ResourceBundle newBundle(String baseName, Locale locale, String format, ClassLoader loader, boolean reload) throws IllegalAccessException, InstantiationException,IOException {
-			// The below is a copy of the default implementation.
-			String bundleName = toBundleName(baseName, locale);
-			String resourceName = toResourceName(bundleName, "properties");
-			ResourceBundle bundle = null;
-			InputStream stream = null;
-			if (reload) {
-				URL url = loader.getResource(resourceName);
-				if (url != null) {
-					URLConnection connection = url.openConnection();
-					if (connection != null) {
-						connection.setUseCaches(false);
-						stream = connection.getInputStream();
-					}
-				}
-			} else {
-				stream = loader.getResourceAsStream(resourceName);
-			}
-			if (stream != null) {
-				try {
-					// Only this line is changed to make it to read properties
-					// files as UTF-8.
-					bundle = new PropertyResourceBundle(new InputStreamReader(stream, "UTF-8"));
-				} finally {
-					stream.close();
-				}
-			}
-			return bundle;
-		}
-	}
-
->>>>>>> b517ef43
-}+}
