--- conflicted
+++ resolved
@@ -1,341 +1,182 @@
-<<<<<<< HEAD
-/* -*- mode: java; c-basic-offset: 2; indent-tabs-mode: nil -*- */
-
-/*
-  Part of the Processing project - http://processing.org
-
-  Copyright (c) 2013 The Processing Foundation
-  Copyright (c) 2011-12 Ben Fry and Casey Reas
-
-  This program is free software; you can redistribute it and/or modify
-  it under the terms of the GNU General Public License version 2
-  as published by the Free Software Foundation.
-
-  This program is distributed in the hope that it will be useful,
-  but WITHOUT ANY WARRANTY; without even the implied warranty of
-  MERCHANTABILITY or FITNESS FOR A PARTICULAR PURPOSE.  See the
-  GNU General Public License for more details.
-
-  You should have received a copy of the GNU General Public License along
-  with this program; if not, write to the Free Software Foundation, Inc.
-  59 Temple Place, Suite 330, Boston, MA  02111-1307  USA
-*/
-package processing.app.contrib;
-
-import java.io.*;
-import java.net.URLClassLoader;
-//import java.net.*;
-import java.util.*;
-
-import processing.app.Base;
-//import processing.app.Base;
-import processing.app.Editor;
-import processing.app.tools.Tool;
-
-
-public class ToolContribution extends LocalContribution implements Tool {
-  private Tool tool;
-
-
-  static public ToolContribution load(File folder) {
-    try {
-      return new ToolContribution(folder);
-
-    } catch (IgnorableException ig) {
-      Base.log(ig.getMessage());
+/* -*- mode: java; c-basic-offset: 2; indent-tabs-mode: nil -*- */
+
+/*
+  Part of the Processing project - http://processing.org
+
+  Copyright (c) 2013 The Processing Foundation
+  Copyright (c) 2011-12 Ben Fry and Casey Reas
+
+  This program is free software; you can redistribute it and/or modify
+  it under the terms of the GNU General Public License version 2
+  as published by the Free Software Foundation.
+
+  This program is distributed in the hope that it will be useful,
+  but WITHOUT ANY WARRANTY; without even the implied warranty of
+  MERCHANTABILITY or FITNESS FOR A PARTICULAR PURPOSE.  See the
+  GNU General Public License for more details.
+
+  You should have received a copy of the GNU General Public License along
+  with this program; if not, write to the Free Software Foundation, Inc.
+  59 Temple Place, Suite 330, Boston, MA  02111-1307  USA
+*/
+package processing.app.contrib;
+
+import java.io.*;
+import java.net.URLClassLoader;
+//import java.net.*;
+import java.util.*;
+
+import processing.app.Base;
+//import processing.app.Base;
+import processing.app.Editor;
+import processing.app.tools.Tool;
+
+
+public class ToolContribution extends LocalContribution implements Tool {
+  private Tool tool;
+
+  private File referenceFile; // shortname/reference/index.html
+
+  static public ToolContribution load(File folder) {
+    try {
+      return new ToolContribution(folder);
+    } catch (IgnorableException ig) {
+      Base.log(ig.getMessage());
 
     } catch (VerifyError ve) {  // incompatible
       // avoid the excessive error spew that happens here
 
     } catch (Throwable e) {  // unknown error
       e.printStackTrace();
-    }
-    return null;
-  }
-
-
+    }
+    return null;
+  }
+
+
   private ToolContribution(File folder) throws Throwable {
-    super(folder);
-
-    String className = initLoader(null);
-    if (className != null) {
-      Class<?> toolClass = loader.loadClass(className);
-      tool = (Tool) toolClass.newInstance();
-    }
-  }
-
-
-  /**
-   * Method to close the ClassLoader so that the archives are no longer "locked" and
-   * a tool can be removed without restart.
-   */
-  public void clearClassLoader(Base base) {
-    try {
-      ((URLClassLoader) this.loader).close();
-    } catch (IOException e1) {
-      e1.printStackTrace();
-    }
-    Iterator<Editor> editorIter = base.getEditors().iterator();
-    while (editorIter.hasNext()) {
-      Editor editor = editorIter.next();
-      ArrayList<ToolContribution> contribTools = editor.contribTools;
-      for (ToolContribution toolContrib : contribTools)
-        if (toolContrib.getName().equals(this.name)) {
-          try {
-            ((URLClassLoader) toolContrib.loader).close();
-            editor.contribTools.remove(toolContrib);
-            break;
-          } catch (IOException e) {
-            e.printStackTrace();
-          }
-//        base.getActiveEditor().rebuildToolMenu();
-        }
-    }
-  }
-
-
-//  static protected List<File> discover(File folder) {
-//    File[] folders = listCandidates(folder, "tool");
-//    if (folders == null) {
-//      return new ArrayList<File>();
-//    } else {
-//      return Arrays.asList(folders);
-//    }
-//  }
-
-
-  static public ArrayList<ToolContribution> loadAll(File toolsFolder) {
-    File[] list = ContributionType.TOOL.listCandidates(toolsFolder);
-    ArrayList<ToolContribution> outgoing = new ArrayList<ToolContribution>();
-    // If toolsFolder does not exist or is inaccessible (stranger things have
-    // happened, and are reported as bugs) list will come back null.
-    if (list != null) {
-      for (File folder : list) {
-        try {
-          ToolContribution tc = load(folder);
-          if (tc != null) {
-            outgoing.add(tc);
-          }
-        } catch (Exception e) {
-          e.printStackTrace();
-        }
-      }
-    }
-    return outgoing;
-  }
-
-
-//  Editor editor;  // used to send error messages
-
-  public void init(Editor editor) {
-//    try {
-//      this.editor = editor;
-    tool.init(editor);
-//    } catch (NoSuchMethodError nsme) {
-//      editor.statusError(tool.getMenuTitle() + " is not compatible with this version of Processing");
-//      nsme.printStackTrace();
-//    }
-  }
-
-
-  public void run() {
-//    try {
-    tool.run();
-//    } catch (NoSuchMethodError nsme) {
-//      editor.statusError(tool.getMenuTitle() + " is not compatible with this version of Processing");
-//      nsme.printStackTrace();
-//    }
-  }
-
-
-  public String getMenuTitle() {
-    return tool.getMenuTitle();
-  }
-
-
-  public ContributionType getType() {
-    return ContributionType.TOOL;
-  }
-=======
-/* -*- mode: java; c-basic-offset: 2; indent-tabs-mode: nil -*- */
-
-/*
-  Part of the Processing project - http://processing.org
-
-  Copyright (c) 2013 The Processing Foundation
-  Copyright (c) 2011-12 Ben Fry and Casey Reas
-
-  This program is free software; you can redistribute it and/or modify
-  it under the terms of the GNU General Public License version 2
-  as published by the Free Software Foundation.
-
-  This program is distributed in the hope that it will be useful,
-  but WITHOUT ANY WARRANTY; without even the implied warranty of
-  MERCHANTABILITY or FITNESS FOR A PARTICULAR PURPOSE.  See the
-  GNU General Public License for more details.
-
-  You should have received a copy of the GNU General Public License along
-  with this program; if not, write to the Free Software Foundation, Inc.
-  59 Temple Place, Suite 330, Boston, MA  02111-1307  USA
-*/
-package processing.app.contrib;
-
-import java.io.*;
-import java.net.URLClassLoader;
-//import java.net.*;
-import java.util.*;
-
-import processing.app.Base;
-//import processing.app.Base;
-import processing.app.Editor;
-import processing.app.tools.Tool;
-
-
-public class ToolContribution extends LocalContribution implements Tool {
-  private Tool tool;
-
-  private File referenceFile; // shortname/reference/index.html
-
-  static public ToolContribution load(File folder) {
-    try {
-      return new ToolContribution(folder);
-    } catch (IgnorableException ig) {
-      Base.log(ig.getMessage());
-    } catch (Error err) {
-      // Handles UnsupportedClassVersionError and others
-      err.printStackTrace();
-    } catch (Exception ex) {
-      ex.printStackTrace();
-    }
-    return null;
-  }
-
-
-  private ToolContribution(File folder) throws Exception {
-    super(folder);
-
-    String className = initLoader(null);
-    if (className != null) {
-      Class<?> toolClass = loader.loadClass(className);
-      tool = (Tool) toolClass.newInstance();
-    }
-
-    referenceFile = new File(folder, "reference/index.html");
-  }
-
-
-  /**
-   * Method to close the ClassLoader so that the archives are no longer "locked" and
-   * a tool can be removed without restart.
-   */
-  public void clearClassLoader(Base base) {
-    try {
-      ((URLClassLoader) this.loader).close();
-    } catch (IOException e1) {
-      e1.printStackTrace();
-    }
-    Iterator<Editor> editorIter = base.getEditors().iterator();
-    while (editorIter.hasNext()) {
-      Editor editor = editorIter.next();
-      ArrayList<ToolContribution> contribTools = editor.contribTools;
-      for (ToolContribution toolContrib : contribTools)
-        if (toolContrib.getName().equals(this.name)) {
-          try {
-            ((URLClassLoader) toolContrib.loader).close();
-            editor.contribTools.remove(toolContrib);
-            break;
-          } catch (IOException e) {
-            e.printStackTrace();
-          }
-//        base.getActiveEditor().rebuildToolMenu();
-        }
-    }
-  }
-
-
-//  static protected List<File> discover(File folder) {
-//    File[] folders = listCandidates(folder, "tool");
-//    if (folders == null) {
-//      return new ArrayList<File>();
-//    } else {
-//      return Arrays.asList(folders);
-//    }
-//  }
-
-
-  static public ArrayList<ToolContribution> loadAll(File toolsFolder) {
-    File[] list = ContributionType.TOOL.listCandidates(toolsFolder);
-    ArrayList<ToolContribution> outgoing = new ArrayList<ToolContribution>();
-    // If toolsFolder does not exist or is inaccessible (stranger things have
-    // happened, and are reported as bugs) list will come back null.
-    if (list != null) {
-      for (File folder : list) {
-        try {
-          ToolContribution tc = load(folder);
-          if (tc != null) {
-            outgoing.add(tc);
-          }
-        } catch (Exception e) {
-          e.printStackTrace();
-        }
-      }
-    }
-    return outgoing;
-  }
-
-
-//  Editor editor;  // used to send error messages
-  
-  public void init(Editor editor) {
-//    try {
-//      this.editor = editor;
-    tool.init(editor);
-//    } catch (NoSuchMethodError nsme) {
-//      editor.statusError(tool.getMenuTitle() + " is not compatible with this version of Processing");
-//      nsme.printStackTrace();
-//    }
-  }
-
-
-  public void run() {
-//    try {
-    tool.run();
-//    } catch (NoSuchMethodError nsme) {
-//      editor.statusError(tool.getMenuTitle() + " is not compatible with this version of Processing");
-//      nsme.printStackTrace();
-//    }
-  }
-
-
-  public String getMenuTitle() {
-    return tool.getMenuTitle();
-  }
-
-
-  public ContributionType getType() {
-    return ContributionType.TOOL;
-  }
-
-
-  /**
-   * Returns the object stored in the referenceFile field, which contains an
-   * instance of the file object representing the index file of the reference
-   * 
-   * @return referenceFile
-   */
-  public File getReferenceIndexFile() {
-    return referenceFile;
-  }
-
-
-  /**
-   * Tests whether the reference's index file indicated by referenceFile exists.
-   * 
-   * @return true if and only if the file denoted by referenceFile exists; false
-   *         otherwise.
-   */
-  public boolean hasReference() {
-    return referenceFile.exists();
-  }
->>>>>>> 64f2ea96
+    super(folder);
+
+    String className = initLoader(null);
+    if (className != null) {
+      Class<?> toolClass = loader.loadClass(className);
+      tool = (Tool) toolClass.newInstance();
+    }
+
+    referenceFile = new File(folder, "reference/index.html");
+  }
+
+
+  /**
+   * Method to close the ClassLoader so that the archives are no longer "locked" and
+   * a tool can be removed without restart.
+   */
+  public void clearClassLoader(Base base) {
+    try {
+      ((URLClassLoader) this.loader).close();
+    } catch (IOException e1) {
+      e1.printStackTrace();
+    }
+    Iterator<Editor> editorIter = base.getEditors().iterator();
+    while (editorIter.hasNext()) {
+      Editor editor = editorIter.next();
+      ArrayList<ToolContribution> contribTools = editor.contribTools;
+      for (ToolContribution toolContrib : contribTools)
+        if (toolContrib.getName().equals(this.name)) {
+          try {
+            ((URLClassLoader) toolContrib.loader).close();
+            editor.contribTools.remove(toolContrib);
+            break;
+          } catch (IOException e) {
+            e.printStackTrace();
+          }
+//        base.getActiveEditor().rebuildToolMenu();
+        }
+    }
+  }
+
+
+//  static protected List<File> discover(File folder) {
+//    File[] folders = listCandidates(folder, "tool");
+//    if (folders == null) {
+//      return new ArrayList<File>();
+//    } else {
+//      return Arrays.asList(folders);
+//    }
+//  }
+
+
+  static public ArrayList<ToolContribution> loadAll(File toolsFolder) {
+    File[] list = ContributionType.TOOL.listCandidates(toolsFolder);
+    ArrayList<ToolContribution> outgoing = new ArrayList<ToolContribution>();
+    // If toolsFolder does not exist or is inaccessible (stranger things have
+    // happened, and are reported as bugs) list will come back null.
+    if (list != null) {
+      for (File folder : list) {
+        try {
+          ToolContribution tc = load(folder);
+          if (tc != null) {
+            outgoing.add(tc);
+          }
+        } catch (Exception e) {
+          e.printStackTrace();
+        }
+      }
+    }
+    return outgoing;
+  }
+
+
+//  Editor editor;  // used to send error messages
+  
+  public void init(Editor editor) {
+//    try {
+//      this.editor = editor;
+    tool.init(editor);
+//    } catch (NoSuchMethodError nsme) {
+//      editor.statusError(tool.getMenuTitle() + " is not compatible with this version of Processing");
+//      nsme.printStackTrace();
+//    }
+  }
+
+
+  public void run() {
+//    try {
+    tool.run();
+//    } catch (NoSuchMethodError nsme) {
+//      editor.statusError(tool.getMenuTitle() + " is not compatible with this version of Processing");
+//      nsme.printStackTrace();
+//    }
+  }
+
+
+  public String getMenuTitle() {
+    return tool.getMenuTitle();
+  }
+
+
+  public ContributionType getType() {
+    return ContributionType.TOOL;
+  }
+
+
+  /**
+   * Returns the object stored in the referenceFile field, which contains an
+   * instance of the file object representing the index file of the reference
+   * 
+   * @return referenceFile
+   */
+  public File getReferenceIndexFile() {
+    return referenceFile;
+  }
+
+
+  /**
+   * Tests whether the reference's index file indicated by referenceFile exists.
+   * 
+   * @return true if and only if the file denoted by referenceFile exists; false
+   *         otherwise.
+   */
+  public boolean hasReference() {
+    return referenceFile.exists();
+  }
 }