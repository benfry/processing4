/*
 * Copyright (C) 2012-14 Martin Leopold <m@martinleopold.com> and Manindra Moharana <me@mkmoharana.com>
 *
 * This program is free software; you can redistribute it and/or modify it under
 * the terms of the GNU General Public License as published by the Free Software
 * Foundation; either version 2 of the License, or (at your option) any later
 * version.
 *
 * This program is distributed in the hope that it will be useful, but WITHOUT
 * ANY WARRANTY; without even the implied warranty of MERCHANTABILITY or FITNESS
 * FOR A PARTICULAR PURPOSE. See the GNU General Public License for more
 * details.
 *
 * You should have received a copy of the GNU General Public License along with
 * this program; if not, write to the Free Software Foundation, Inc., 59 Temple
 * Place - Suite 330, Boston, MA 02111-1307, USA.
 */
package processing.mode.experimental;
import static processing.mode.experimental.ExperimentalMode.log;
import static processing.mode.experimental.ExperimentalMode.logE;
import galsasson.mode.tweak.ColorControlBox;
import galsasson.mode.tweak.Handle;
import galsasson.mode.tweak.SketchParser;
import galsasson.mode.tweak.UDPTweakClient;

import java.awt.BorderLayout;
import java.awt.CardLayout;
import java.awt.Color;
import java.awt.Container;
import java.awt.EventQueue;
import java.awt.FlowLayout;
import java.awt.Font;
import java.awt.Frame;
import java.awt.event.ActionEvent;
import java.awt.event.ActionListener;
import java.awt.event.KeyEvent;
import java.awt.event.KeyListener;
import java.awt.event.WindowEvent;
import java.awt.event.WindowFocusListener;
import java.io.ByteArrayInputStream;
import java.io.File;
import java.io.IOException;
import java.nio.charset.Charset;
import java.util.ArrayList;
import java.util.List;
import java.util.concurrent.atomic.AtomicBoolean;
import java.util.logging.Level;
import java.util.logging.Logger;

import javax.swing.BorderFactory;
import javax.swing.Box;
import javax.swing.BoxLayout;
import javax.swing.JButton;
import javax.swing.JCheckBox;
import javax.swing.JCheckBoxMenuItem;
import javax.swing.JDialog;
import javax.swing.JLabel;
import javax.swing.JMenu;
import javax.swing.JMenuItem;
import javax.swing.JOptionPane;
import javax.swing.JPanel;
import javax.swing.JScrollPane;
import javax.swing.SwingUtilities;
import javax.swing.SwingWorker;
import javax.swing.border.EtchedBorder;
import javax.swing.table.TableModel;
import javax.swing.text.Document;

import org.eclipse.jdt.core.compiler.IProblem;

import processing.app.Base;
import processing.app.EditorState;
import processing.app.EditorToolbar;
import processing.app.Mode;
import processing.app.Preferences;
import processing.app.Sketch;
import processing.app.SketchCode;
import processing.app.Toolkit;
import processing.app.syntax.JEditTextArea;
import processing.app.syntax.PdeTextAreaDefaults;
import processing.core.PApplet;
import processing.mode.java.JavaEditor;

/**
 * Main View Class. Handles the editor window including tool bar and menu. Has
 * access to the Sketch. Provides line highlighting (for breakpoints and the
 * debuggers current line).
 *
 * @author Martin Leopold <m@martinleopold.com>
 * @author Manindra Moharana &lt;me@mkmoharana.com&gt;
 * 
 * 
 */
public class DebugEditor extends JavaEditor implements ActionListener {
    // important fields from superclass
    //protected Sketch sketch;
    //private JMenu fileMenu;
    //protected EditorToolbar toolbar;

    // highlighting
    protected Color breakpointColor = new Color(240, 240, 240); // the background color for highlighting lines
    protected Color currentLineColor = new Color(255, 255, 150); // the background color for highlighting lines
    protected Color breakpointMarkerColor = new Color(74, 84, 94); // the color of breakpoint gutter markers
    protected Color currentLineMarkerColor = new Color(226, 117, 0); // the color of current line gutter markers
    protected List<LineHighlight> breakpointedLines = new ArrayList<LineHighlight>(); // breakpointed lines
    protected LineHighlight currentLine; // line the debugger is currently suspended at
    protected final String breakpointMarkerComment = " //<>//"; // breakpoint marker comment
    // menus
    protected JMenu debugMenu; // the debug menu
    // debugger control
    protected JMenuItem debugMenuItem;
    protected JMenuItem continueMenuItem;
    protected JMenuItem stopMenuItem;
    // breakpoints
    protected JMenuItem toggleBreakpointMenuItem;
    protected JMenuItem listBreakpointsMenuItem;
    // stepping
    protected JMenuItem stepOverMenuItem;
    protected JMenuItem stepIntoMenuItem;
    protected JMenuItem stepOutMenuItem;
    // info
    protected JMenuItem printStackTraceMenuItem;
    protected JMenuItem printLocalsMenuItem;
    protected JMenuItem printThisMenuItem;
    protected JMenuItem printSourceMenuItem;
    protected JMenuItem printThreads;
    // variable inspector
    protected JMenuItem toggleVariableInspectorMenuItem;
    // references
    protected ExperimentalMode dmode; // the mode
    protected Debugger dbg; // the debugger
    protected VariableInspector vi; // the variable inspector frame
    protected TextArea ta; // the text area

    
    protected ErrorBar errorBar;
    /**
     * Show Console button
     */
    protected XQConsoleToggle btnShowConsole;

    /**
     * Show Problems button
     */
    protected XQConsoleToggle btnShowErrors;

    /**
     * Scroll pane for Error Table
     */
    protected JScrollPane errorTableScrollPane;

    /**
     * Panel with card layout which contains the p5 console and Error Table
     * panes
     */
    protected JPanel consoleProblemsPane;
    
    protected XQErrorTable errorTable;
    
    /**
     * Enable/Disable compilation checking
     */
    protected boolean compilationCheckEnabled = true;
    
    /**
     * Show warnings menu item
     */
    protected JCheckBoxMenuItem showWarnings;
    
    /**
     * Check box menu item for show/hide Problem Window
     */
    public JCheckBoxMenuItem problemWindowMenuCB;
    
    /**
     * Enable/Disable debug ouput
     */
    protected JCheckBoxMenuItem debugMessagesEnabled;
    
    /**
     * Show outline view
     */
    protected JMenuItem showOutline, showTabOutline;
    
    /**
     * Enable/Disable error logging
     */
    protected JCheckBoxMenuItem writeErrorLog;
    
    /**
     * Enable/Disable code completion
     */
    protected JCheckBoxMenuItem completionsEnabled;
    
    /**
     * If sketch contains java tabs, some editor features are disabled
     */
    protected boolean hasJavaTabs;
    
    /**
     * UNUSED. Disbaled for now.
     */
    protected AutoSaveUtil autosaver;
    
    public DebugEditor(Base base, String path, EditorState state, Mode mode) {
        super(base, path, state, mode);

        // get mode
        dmode = (ExperimentalMode) mode;

        // init controller class
        dbg = new Debugger(this);

        // variable inspector window
        vi = new VariableInspector(this);

        // access to customized (i.e. subclassed) text area
        ta = (TextArea) textarea;
        
        // Add show usage option
        JMenuItem showUsageItem = new JMenuItem("Show Usage..");
        showUsageItem.addActionListener(new ActionListener() {
          public void actionPerformed(ActionEvent e) {
            handleShowUsage();
          }
        });
        ta.getRightClickPopup().add(showUsageItem);
        
        // add refactor option
        JMenuItem renameItem = new JMenuItem("Rename..");
        renameItem.addActionListener(new ActionListener() {
          public void actionPerformed(ActionEvent e) {
            handleRefactor();
          }
        });        
        
        // TODO: Add support for word select on right click and rename.
//        ta.customPainter.addMouseListener(new MouseAdapter() {
//          public void mouseClicked(MouseEvent evt) {
//            System.out.println(evt);
//          }
//        });
        ta.getRightClickPopup().add(renameItem);
        // set action on frame close
//        addWindowListener(new WindowAdapter() {
//            @Override
//            public void windowClosing(WindowEvent e) {
//                onWindowClosing(e);
//            }
//        });

        Toolkit.setMenuMnemonics(ta.getRightClickPopup());

        // load settings from theme.txt
        ExperimentalMode theme = dmode;
        breakpointColor = theme.getThemeColor("breakpoint.bgcolor", breakpointColor);
        breakpointMarkerColor = theme.getThemeColor("breakpoint.marker.color", breakpointMarkerColor);
        currentLineColor = theme.getThemeColor("currentline.bgcolor", currentLineColor);
        currentLineMarkerColor = theme.getThemeColor("currentline.marker.color", currentLineMarkerColor);

        // set breakpoints from marker comments
        for (LineID lineID : stripBreakpointComments()) {
            //System.out.println("setting: " + lineID);
            dbg.setBreakpoint(lineID);
        }
        getSketch().setModified(false); // setting breakpoints will flag sketch as modified, so override this here
        
        checkForJavaTabs();
        initializeErrorChecker();
        ta.setECSandThemeforTextArea(errorCheckerService, dmode);
        addXQModeUI();    
        debugToolbarEnabled = new AtomicBoolean(false);
        //log("Sketch Path: " + path);
    }
    
    private void addXQModeUI(){
      
      // Adding ErrorBar
      JPanel textAndError = new JPanel();
      Box box = (Box) textarea.getParent();
      box.remove(2); // Remove textArea from it's container, i.e Box
      textAndError.setLayout(new BorderLayout());
      errorBar =  new ErrorBar(this, textarea.getMinimumSize().height, dmode);
      textAndError.add(errorBar, BorderLayout.EAST);
      textarea.setBounds(0, 0, errorBar.getX() - 1, textarea.getHeight());
      textAndError.add(textarea);
      box.add(textAndError);
      
      // Adding Error Table in a scroll pane
      errorTableScrollPane = new JScrollPane();
      errorTable = new XQErrorTable(errorCheckerService);
      // errorTableScrollPane.setBorder(new EmptyBorder(2, 2, 2, 2));
      errorTableScrollPane.setBorder(new EtchedBorder());
      errorTableScrollPane.setViewportView(errorTable);

      // Adding toggle console button
      consolePanel.remove(2);
      JPanel lineStatusPanel = new JPanel();
      lineStatusPanel.setLayout(new BorderLayout());
      btnShowConsole = new XQConsoleToggle(this,
          XQConsoleToggle.CONSOLE, lineStatus.getHeight());
      btnShowErrors = new XQConsoleToggle(this,
          XQConsoleToggle.ERRORSLIST, lineStatus.getHeight());
      btnShowConsole.addMouseListener(btnShowConsole);

      // lineStatusPanel.add(btnShowConsole, BorderLayout.EAST);
      // lineStatusPanel.add(btnShowErrors);
      btnShowErrors.addMouseListener(btnShowErrors);

      JPanel toggleButtonPanel = new JPanel(new BorderLayout());
      toggleButtonPanel.add(btnShowConsole, BorderLayout.EAST);
      toggleButtonPanel.add(btnShowErrors, BorderLayout.WEST);
      lineStatusPanel.add(toggleButtonPanel, BorderLayout.EAST);
      lineStatus.setBounds(0, 0, toggleButtonPanel.getX() - 1,
          toggleButtonPanel.getHeight());
      lineStatusPanel.add(lineStatus);
      consolePanel.add(lineStatusPanel, BorderLayout.SOUTH);
      lineStatusPanel.repaint();

      // Adding JPanel with CardLayout for Console/Problems Toggle
      consolePanel.remove(1);
      consoleProblemsPane = new JPanel(new CardLayout());
      consoleProblemsPane.add(errorTableScrollPane, XQConsoleToggle.ERRORSLIST);
      consoleProblemsPane.add(console, XQConsoleToggle.CONSOLE);
      consolePanel.add(consoleProblemsPane, BorderLayout.CENTER);
      
      // ensure completion gets hidden on editor losing focus
      addWindowFocusListener(new WindowFocusListener() {        
        public void windowLostFocus(WindowEvent e) {
         ta.hideSuggestion();
        }        
        public void windowGainedFocus(WindowEvent e) {
          
        }
      });
    }

//    /**
//     * Event handler called when closing the editor window. Kills the variable
//     * inspector window.
//     *
//     * @param e the event object
//     */
//    protected void onWindowClosing(WindowEvent e) {
//        // remove var.inspector
//        vi.dispose();
//        // quit running debug session
//        dbg.stopDebug();
//    }
    /**
     * Used instead of the windowClosing event handler, since it's not called on
     * mode switch. Called when closing the editor window. Stops running debug
     * sessions and kills the variable inspector window.
     */
    @Override
    public void dispose() {
        //System.out.println("window dispose");
        // quit running debug session
        dbg.stopDebug();        
        // remove var.inspector
        vi.dispose();
        errorCheckerService.stopThread();
        // original dispose
        super.dispose();
    }
    
    // Added temporarily to dump error log. TODO: Remove this later
    public void internalCloseRunner(){      
      if(ExperimentalMode.errorLogsEnabled) writeErrorsToFile();
//      if(autosaver != null && !viewingAutosaveBackup) {
//        log("stopping autosaver in internalCloseRunner");
//        autosaver.stop();
//      }
      super.internalCloseRunner();
    }
    
    /**
     * Writes all error messages to a csv file.
     * For analytics purposes only.
     */
    private void writeErrorsToFile(){
<<<<<<< HEAD
    if (errorCheckerService.tempErrorLog.size() == 0) return;

    try {
      System.out.println("Writing errors");
      StringBuffer sbuff = new StringBuffer();
      sbuff.append("Sketch: " + getSketch().getFolder() + ", "
          + new java.sql.Timestamp(new java.util.Date().getTime())
          + "\nComma in error msg is substituted with ^ symbol\nFor separating arguments in error args | symbol is used\n");
      sbuff.append("ERROR TYPE, ERROR ARGS, ERROR MSG\n");
      
      for (String errMsg : errorCheckerService.tempErrorLog.keySet()) {
        IProblem ip = errorCheckerService.tempErrorLog.get(errMsg);
        if (ip != null) {
          sbuff.append(ErrorMessageSimplifier.getIDName(ip.getID()));
          sbuff.append(',');
          sbuff.append("{");
          for (int i = 0; i < ip.getArguments().length; i++) {
            sbuff.append(ip.getArguments()[i]);
            if (i < ip.getArguments().length - 1)
              sbuff.append("| ");
=======
    if (errorCheckerService.tempErrorLog.size() == 0)
      return;
      try {
        System.out.println("Writing errors");
        StringBuilder sb = new StringBuilder();
      sb.append("Sketch: " + getSketch().getFolder() + ", "
          + new java.sql.Timestamp(new java.util.Date().getTime())
              + "\nComma in error msg is substituted with ^ symbol\nFor separating arguments in error args | symbol is used\n");
      sb.append("ERROR TYPE, ERROR ARGS, ERROR MSG\n");
        for (String errMsg : errorCheckerService.tempErrorLog.keySet()) {
          IProblem ip = errorCheckerService.tempErrorLog.get(errMsg);
          if(ip != null){
            sb.append(ErrorMessageSimplifier.getIDName(ip.getID()));
            sb.append(',');
            sb.append("{");
            for (int i = 0; i < ip.getArguments().length; i++) {
              sb.append(ip.getArguments()[i]);
              if(i < ip.getArguments().length - 1)
                sb.append("| ");
>>>>>>> 0c12147c
            }
            sb.append("}");
            sb.append(',');
            sb.append(ip.getMessage().replace(',', '^'));
            sb.append("\n");
          }
        }
        System.out.println(sb);
        File opFile = new File(getSketch().getFolder(), "ErrorLogs"
          + File.separator + "ErrorLog_" + System.currentTimeMillis() + ".csv");
        PApplet.saveStream(opFile, new ByteArrayInputStream(sb.toString()
          .getBytes(Charset.defaultCharset())));
      } catch (Exception e) {
        System.err.println("Failed to save log file for sketch " + getSketch().getName());
        e.printStackTrace();
      }
    }

    /**
     * Overrides sketch menu creation to change keyboard shortcuts from "Run".
     *
     * @return the sketch menu
     */
    /*@Override
    public JMenu buildSketchMenu() {
        JMenuItem runItem = Toolkit.newJMenuItemShift(DebugToolbar.getTitle(DebugToolbar.RUN, false), KeyEvent.VK_R);
        runItem.addActionListener(new ActionListener() {
            @Override
            public void actionPerformed(ActionEvent e) {
                handleRun();
            }
        });

        JMenuItem presentItem = new JMenuItem(DebugToolbar.getTitle(DebugToolbar.RUN, true));
        presentItem.addActionListener(new ActionListener() {
            @Override
            public void actionPerformed(ActionEvent e) {
                handlePresent();
            }
        });

        JMenuItem stopItem = new JMenuItem(DebugToolbar.getTitle(DebugToolbar.STOP, false));
        stopItem.addActionListener(new ActionListener() {
            @Override
            public void actionPerformed(ActionEvent e) {
                handleStop();
            }
        });
        return buildSketchMenu(new JMenuItem[]{runItem, presentItem, stopItem});
    }*/
    
    /**
     * Whether debug toolbar is enabled
     */
    AtomicBoolean debugToolbarEnabled;
    
    protected EditorToolbar javaToolbar, debugToolbar;
    
    /**
     * Toggles between java mode and debug mode toolbar
     */
    protected void switchToolbars(){
      final EditorToolbar nextToolbar;
      if(debugToolbarEnabled.get()){
        // switch to java
        if(javaToolbar == null)
          javaToolbar = createToolbar();
        nextToolbar = javaToolbar;
        debugToolbarEnabled.set(false);
        log("Switching to Java Mode Toolbar");
      }
      else{
        // switch to debug
        if(debugToolbar == null)
          debugToolbar = new DebugToolbar(this, getBase());
        nextToolbar = debugToolbar;
        debugToolbarEnabled.set(true);
        log("Switching to Debugger Toolbar");
      }
      
      SwingUtilities.invokeLater(new Runnable() {
        public void run() {
          Box upper = (Box)splitPane.getComponent(0);          
          upper.remove(0);
          upper.add(nextToolbar, 0);
          upper.validate();
          nextToolbar.repaint();
          toolbar = nextToolbar;
          // The toolbar responds to shift down/up events 
          // in order to show the alt version of toolbar buttons.
          // With toolbar switch, KeyListener has to be changed as well
          for (KeyListener kl : textarea.getKeyListeners()) {
            if(kl instanceof EditorToolbar)
            {
              textarea.removeKeyListener(kl);
              textarea.addKeyListener(toolbar);
              break;
            }
          }
          ta.repaint();
        }
      });
    }

    /**
     * Creates the debug menu. Includes ActionListeners for the menu items.
     * Intended for adding to the menu bar.
     *
     * @return The debug menu
     */
    protected JMenu buildDebugMenu() {
        debugMenu = new JMenu("Debug");
        //debugMenu = new JMenu("PDE X");

        JCheckBoxMenuItem toggleDebugger = new JCheckBoxMenuItem("Show Debug Toolbar");
        toggleDebugger.setSelected(false);
        toggleDebugger.addActionListener(new ActionListener() {          
          public void actionPerformed(ActionEvent e) {
            switchToolbars();
          }
        });
        debugMenu.add(toggleDebugger);
        debugMenuItem = Toolkit.newJMenuItemAlt("Debug", KeyEvent.VK_R);
        debugMenuItem.addActionListener(this);
        continueMenuItem = Toolkit.newJMenuItem("Continue", KeyEvent.VK_U);
        continueMenuItem.addActionListener(this);
        stopMenuItem = new JMenuItem("Stop");
        stopMenuItem.addActionListener(this);

        toggleBreakpointMenuItem = Toolkit.newJMenuItem("Toggle Breakpoint", KeyEvent.VK_B);
        toggleBreakpointMenuItem.addActionListener(this);
        listBreakpointsMenuItem = new JMenuItem("List Breakpoints");
        listBreakpointsMenuItem.addActionListener(this);

        stepOverMenuItem = Toolkit.newJMenuItem("Step", KeyEvent.VK_J);
        stepOverMenuItem.addActionListener(this);
        stepIntoMenuItem = Toolkit.newJMenuItemShift("Step Into", KeyEvent.VK_J);
        stepIntoMenuItem.addActionListener(this);
        stepOutMenuItem = Toolkit.newJMenuItemAlt("Step Out", KeyEvent.VK_J);
        stepOutMenuItem.addActionListener(this);

        printStackTraceMenuItem = new JMenuItem("Print Stack Trace");
        printStackTraceMenuItem.addActionListener(this);
        printLocalsMenuItem = new JMenuItem("Print Locals");
        printLocalsMenuItem.addActionListener(this);
        printThisMenuItem = new JMenuItem("Print Fields");
        printThisMenuItem.addActionListener(this);
        printSourceMenuItem = new JMenuItem("Print Source Location");
        printSourceMenuItem.addActionListener(this);
        printThreads = new JMenuItem("Print Threads");
        printThreads.addActionListener(this);

        toggleVariableInspectorMenuItem = Toolkit.newJMenuItem("Toggle Variable Inspector", KeyEvent.VK_I);
        toggleVariableInspectorMenuItem.addActionListener(this);

        debugMenu.add(debugMenuItem);
        debugMenu.add(continueMenuItem);
        debugMenu.add(stopMenuItem);
        debugMenu.addSeparator();
        debugMenu.add(toggleBreakpointMenuItem);
        debugMenu.add(listBreakpointsMenuItem);
        debugMenu.addSeparator();
        debugMenu.add(stepOverMenuItem);
        debugMenu.add(stepIntoMenuItem);
        debugMenu.add(stepOutMenuItem);
        debugMenu.addSeparator();
        debugMenu.add(printStackTraceMenuItem);
        debugMenu.add(printLocalsMenuItem);
        debugMenu.add(printThisMenuItem);
        debugMenu.add(printSourceMenuItem);
        debugMenu.add(printThreads);
        debugMenu.addSeparator();
        debugMenu.add(toggleVariableInspectorMenuItem);
        // debugMenu.addSeparator();

        // XQMode menu items
        /*        
        JCheckBoxMenuItem item;
        item = new JCheckBoxMenuItem("Error Checker Enabled");
        item.setSelected(ExperimentalMode.errorCheckEnabled);
        item.addActionListener(new ActionListener() {

          @Override
          public void actionPerformed(ActionEvent e) {
            ExperimentalMode.errorCheckEnabled = ((JCheckBoxMenuItem) e.getSource()).isSelected();
            errorCheckerService.handleErrorCheckingToggle();
            dmode.savePreferences();
          }
        });
        debugMenu.add(item);

        problemWindowMenuCB = new JCheckBoxMenuItem("Show Problem Window");
        // problemWindowMenuCB.setSelected(true);
        problemWindowMenuCB.addActionListener(new ActionListener() {

          @Override
          public void actionPerformed(ActionEvent e) {
            if (errorCheckerService.errorWindow == null) {
              return;
            }
            errorCheckerService.errorWindow
                .setVisible(((JCheckBoxMenuItem) e.getSource())
                    .isSelected());
            // switch to console, now that Error Window is open
            showProblemListView(XQConsoleToggle.CONSOLE);
          }
        });
        debugMenu.add(problemWindowMenuCB);

        showWarnings = new JCheckBoxMenuItem("Warnings Enabled");
        showWarnings.setSelected(ExperimentalMode.warningsEnabled);
        showWarnings.addActionListener(new ActionListener() {

          @Override
          public void actionPerformed(ActionEvent e) {
            ExperimentalMode.warningsEnabled = ((JCheckBoxMenuItem) e
                .getSource()).isSelected();
            errorCheckerService.runManualErrorCheck();
            dmode.savePreferences();
          }
        });
        debugMenu.add(showWarnings);
        
        completionsEnabled = new JCheckBoxMenuItem("Code Completion Enabled");
        completionsEnabled.setSelected(ExperimentalMode.codeCompletionsEnabled);
        completionsEnabled.addActionListener(new ActionListener() {
          @Override
          public void actionPerformed(ActionEvent e) {
              ExperimentalMode.codeCompletionsEnabled = (((JCheckBoxMenuItem) e
                  .getSource()).isSelected());
              dmode.savePreferences();
          }
        });
        debugMenu.add(completionsEnabled);
        
        debugMessagesEnabled = new JCheckBoxMenuItem("Show Debug Messages");
        debugMessagesEnabled.setSelected(ExperimentalMode.DEBUG);
        debugMessagesEnabled.addActionListener(new ActionListener() {
          @Override
          public void actionPerformed(ActionEvent e) {
            ExperimentalMode.DEBUG = ((JCheckBoxMenuItem) e
                .getSource()).isSelected();
            dmode.savePreferences();
          }
        });
        debugMenu.add(debugMessagesEnabled);     
        
        
        writeErrorLog = new JCheckBoxMenuItem("Write Errors to Log");
        writeErrorLog.setSelected(ExperimentalMode.errorLogsEnabled);
        writeErrorLog.addActionListener(new ActionListener() {
          @Override
          public void actionPerformed(ActionEvent e) {
            ExperimentalMode.errorLogsEnabled = ((JCheckBoxMenuItem) e
                .getSource()).isSelected();
            dmode.savePreferences();
          }
        });
        debugMenu.add(writeErrorLog);
        
        debugMenu.addSeparator();
        JMenuItem jitem = new JMenuItem("PDE X on GitHub");
        jitem.addActionListener(new ActionListener() {
          @Override
          public void actionPerformed(ActionEvent e) {
            Base.openURL("https://github.com/processing/processing-experimental");
          }
        });
        debugMenu.add(jitem);
        */
        showOutline = Toolkit.newJMenuItem("Show Sketch Outline", KeyEvent.VK_L);
        showOutline.addActionListener(this);
        debugMenu.add(showOutline);
        
        showTabOutline = Toolkit.newJMenuItem("Show Tabs List", KeyEvent.VK_Y);
        showTabOutline.addActionListener(this);
        debugMenu.add(showTabOutline);
        
        
        return debugMenu;
    }
    
    @Override
    public JMenu buildModeMenu() {
        return buildDebugMenu();
    }
    
    public JMenu buildSketchMenu() {
      JMenuItem runItem = Toolkit.newJMenuItem(DebugToolbar
          .getTitle(DebugToolbar.RUN, false), 'R');
      runItem.addActionListener(new ActionListener() {
        public void actionPerformed(ActionEvent e) {
          handleRun();
        }
      });
  
      JMenuItem presentItem = Toolkit.newJMenuItemShift(DebugToolbar
          .getTitle(DebugToolbar.RUN, true), 'R');
      presentItem.addActionListener(new ActionListener() {
        public void actionPerformed(ActionEvent e) {
          handlePresent();
        }
      });
  
      JMenuItem stopItem = new JMenuItem(DebugToolbar.getTitle(DebugToolbar.STOP,
                                                               false));
      stopItem.addActionListener(new ActionListener() {
        public void actionPerformed(ActionEvent e) {
          handleStop();
        }
      });
  
      JMenuItem enableTweak = Toolkit.newJMenuItemShift("Tweak", 'T');
      enableTweak.setSelected(ExperimentalMode.enableTweak);
      enableTweak.addActionListener(new ActionListener() {
        @Override
        public void actionPerformed(ActionEvent e) {
          ExperimentalMode.enableTweak = true;
          handleRun();
        }
      });
  
      return buildSketchMenu(new JMenuItem[] {
        runItem, presentItem, enableTweak, stopItem });
    }

    /**
     * Callback for menu items. Implementation of Swing ActionListener.
     *
     * @param ae Action event
     */
    @Override
    public void actionPerformed(ActionEvent ae) {
        //System.out.println("ActionEvent: " + ae.toString());

        JMenuItem source = (JMenuItem) ae.getSource();
        if (source == debugMenuItem) {
            Logger.getLogger(DebugEditor.class.getName()).log(Level.INFO, "Invoked 'Debug' menu item");
            //dmode.handleDebug(sketch, this);
            dbg.startDebug();
        } else if (source == stopMenuItem) {
            Logger.getLogger(DebugEditor.class.getName()).log(Level.INFO, "Invoked 'Stop' menu item");
            //dmode.handleDebug(sketch, this);
            dbg.stopDebug();
        } else if (source == continueMenuItem) {
            Logger.getLogger(DebugEditor.class.getName()).log(Level.INFO, "Invoked 'Continue' menu item");
            //dmode.handleDebug(sketch, this);
            dbg.continueDebug();
        } else if (source == stepOverMenuItem) {
            Logger.getLogger(DebugEditor.class.getName()).log(Level.INFO, "Invoked 'Step Over' menu item");
            dbg.stepOver();
        } else if (source == stepIntoMenuItem) {
            Logger.getLogger(DebugEditor.class.getName()).log(Level.INFO, "Invoked 'Step Into' menu item");
            dbg.stepInto();
        } else if (source == stepOutMenuItem) {
            Logger.getLogger(DebugEditor.class.getName()).log(Level.INFO, "Invoked 'Step Out' menu item");
            dbg.stepOut();
        } else if (source == printStackTraceMenuItem) {
            Logger.getLogger(DebugEditor.class.getName()).log(Level.INFO, "Invoked 'Print Stack Trace' menu item");
            dbg.printStackTrace();
        } else if (source == printLocalsMenuItem) {
            Logger.getLogger(DebugEditor.class.getName()).log(Level.INFO, "Invoked 'Print Locals' menu item");
            dbg.printLocals();
        } else if (source == printThisMenuItem) {
            Logger.getLogger(DebugEditor.class.getName()).log(Level.INFO, "Invoked 'Print This' menu item");
            dbg.printThis();
        } else if (source == printSourceMenuItem) {
            Logger.getLogger(DebugEditor.class.getName()).log(Level.INFO, "Invoked 'Print Source' menu item");
            dbg.printSource();
        } else if (source == printThreads) {
            Logger.getLogger(DebugEditor.class.getName()).log(Level.INFO, "Invoked 'Print Threads' menu item");
            dbg.printThreads();
        } else if (source == toggleBreakpointMenuItem) {
            Logger.getLogger(DebugEditor.class.getName()).log(Level.INFO, "Invoked 'Toggle Breakpoint' menu item");
            dbg.toggleBreakpoint();
        } else if (source == listBreakpointsMenuItem) {
            Logger.getLogger(DebugEditor.class.getName()).log(Level.INFO, "Invoked 'List Breakpoints' menu item");
            dbg.listBreakpoints();
        } else if (source == toggleVariableInspectorMenuItem) {
            Logger.getLogger(DebugEditor.class.getName()).log(Level.INFO, "Invoked 'Toggle Variable Inspector' menu item");
            toggleVariableInspector();
        } else if (source.equals(showOutline)){
            log("Show Sketch Outline:");
            errorCheckerService.getASTGenerator().showSketchOutline();
        }
        else if (source.equals(showTabOutline)){
          log("Show Tab Outline:");
          errorCheckerService.getASTGenerator().showTabOutline();
      }
    }

//    @Override
//    public void handleRun() {
//        dbg.continueDebug();
//    }
    /**
     * Event handler called when hitting the stop button. Stops a running debug
     * session or performs standard stop action if not currently debugging.
     */
    @Override
    public void handleStop() {
        if (dbg.isStarted()) {
            dbg.stopDebug();
        } else {
            super.handleStop();
        }
    }

    /**
     * Event handler called when loading another sketch in this editor. Clears
     * breakpoints of previous sketch.
     *
     * @param path
     * @return true if a sketch was opened, false if aborted
     */
    @Override
    protected boolean handleOpenInternal(String path) {
        // log("handleOpenInternal, path: " + path);
        boolean didOpen = super.handleOpenInternal(path);
        if (didOpen && dbg != null) {
            // should already been stopped (open calls handleStop)
            dbg.clearBreakpoints();
            clearBreakpointedLines(); // force clear breakpoint highlights
            variableInspector().reset(); // clear contents of variable inspector
        }
        //if(didOpen){
          // autosaver = new AutoSaveUtil(this, ExperimentalMode.autoSaveInterval); // this is used instead of loadAutosaver(), temp measure
          // loadAutoSaver();
          // viewingAutosaveBackup = autosaver.isAutoSaveBackup();
          // log("handleOpenInternal, viewing autosave? " + viewingAutosaveBackup);
        //}
        return didOpen;
    }

    /**
     * Extract breakpointed lines from source code marker comments. This removes
     * marker comments from the editor text. Intended to be called on loading a
     * sketch, since re-setting the sketches contents after removing the markers
     * will clear all breakpoints.
     *
     * @return the list of {@link LineID}s where breakpoint marker comments were
     * removed from.
     */
    protected List<LineID> stripBreakpointComments() {
        List<LineID> bps = new ArrayList<LineID>();
        // iterate over all tabs
        Sketch sketch = getSketch();
        for (int i = 0; i < sketch.getCodeCount(); i++) {
            SketchCode tab = sketch.getCode(i);
            String code = tab.getProgram();
            String lines[] = code.split("\\r?\\n"); // newlines not included
            //System.out.println(code);

            // scan code for breakpoint comments
            int lineIdx = 0;
            for (String line : lines) {
                //System.out.println(line);
                if (line.endsWith(breakpointMarkerComment)) {
                    LineID lineID = new LineID(tab.getFileName(), lineIdx);
                    bps.add(lineID);
                    //System.out.println("found breakpoint: " + lineID);
                    // got a breakpoint
                    //dbg.setBreakpoint(lineID);
                    int index = line.lastIndexOf(breakpointMarkerComment);
                    lines[lineIdx] = line.substring(0, index);
                }
                lineIdx++;
            }
            //tab.setProgram(code);
            code = PApplet.join(lines, "\n");
            setTabContents(tab.getFileName(), code);
        }
        return bps;
    }

    /**
     * Add breakpoint marker comments to the source file of a specific tab. This
     * acts on the source file on disk, not the editor text. Intended to be
     * called just after saving the sketch.
     *
     * @param tabFilename the tab file name
     */
    protected void addBreakpointComments(String tabFilename) {
        SketchCode tab = getTab(tabFilename);
        if(tab == null) {
          // this method gets called twice when saving sketch for the first time
          // once with new name and another with old(causing NPE). Keep an eye out 
          // for potential issues. See #2675. TODO:
          logE("Illegal tab name to addBreakpointComments() " + tabFilename);          
          return;
        }
        List<LineBreakpoint> bps = dbg.getBreakpoints(tab.getFileName());

        // load the source file
        File sourceFile = new File(sketch.getFolder(), tab.getFileName());
        //System.out.println("file: " + sourceFile);
        try {
            String code = Base.loadFile(sourceFile);
            //System.out.println("code: " + code);
            String lines[] = code.split("\\r?\\n"); // newlines not included
            for (LineBreakpoint bp : bps) {
                //System.out.println("adding bp: " + bp.lineID());
                lines[bp.lineID().lineIdx()] += breakpointMarkerComment;
            }
            code = PApplet.join(lines, "\n");
            //System.out.println("new code: " + code);
            Base.saveFile(code, sourceFile);
        } catch (IOException ex) {
            Logger.getLogger(DebugEditor.class.getName()).log(Level.SEVERE, null, ex);
        }
    }

    @Override
    public boolean handleSave(boolean immediately) {
        //System.out.println("handleSave " + immediately);
      
        //log("handleSave, viewing autosave? " + viewingAutosaveBackup);
        /* If user wants to save a backup, the backup sketch should get
         * copied to the main sketch directory, simply reload the main sketch. 
         */
        if(viewingAutosaveBackup){
          /*
          File files[] = autosaver.getSketchBackupFolder().listFiles();
          File src = autosaver.getSketchBackupFolder(), dst = autosaver
              .getActualSketchFolder();
          for (File f : files) {
            log("Copying " + f.getAbsolutePath() + " to " + dst.getAbsolutePath());
            try {
              if (f.isFile()) {
                f.delete();
                Base.copyFile(f, new File(dst + File.separator + f.getName()));
              } else {
                Base.removeDir(f);
                Base.copyDir(f, new File(dst + File.separator + f.getName()));
              }
            } catch (IOException e) {
              e.printStackTrace();
            }
          }
          File sk = autosaver.getActualSketchFolder();
          Base.removeDir(autosaver.getAutoSaveDir());
          //handleOpenInternal(sk.getAbsolutePath() + File.separator + sk.getName() + ".pde");
          getBase().handleOpen(sk.getAbsolutePath() + File.separator + sk.getName() + ".pde");
          //viewingAutosaveBackup = false;
          */
        }
      
        // note modified tabs
        final List<String> modified = new ArrayList<String>();
        for (int i = 0; i < getSketch().getCodeCount(); i++) {
            SketchCode tab = getSketch().getCode(i);
            if (tab.isModified()) {
                modified.add(tab.getFileName());
            }
        }

        boolean saved = super.handleSave(immediately);
        if (saved) {
            if (immediately) {
                for (String tabFilename : modified) {
                    addBreakpointComments(tabFilename);
                }
            } else {
                EventQueue.invokeLater(new Runnable() {
                    @Override
                    public void run() {
                        for (String tabFilename : modified) {
                            addBreakpointComments(tabFilename);
                        }
                    }
                });
            }
        }
        //  if file location has changed, update autosaver
        // autosaver.reloadAutosaveDir();
        return saved;
    }

    @Override
    public boolean handleSaveAs() {
        //System.out.println("handleSaveAs");
        String oldName = getSketch().getCode(0).getFileName();
        //System.out.println("old name: " + oldName);
        boolean saved = super.handleSaveAs();
        if (saved) {
            // re-set breakpoints in first tab (name has changed)
            List<LineBreakpoint> bps = dbg.getBreakpoints(oldName);
            dbg.clearBreakpoints(oldName);
            String newName = getSketch().getCode(0).getFileName();
            //System.out.println("new name: " + newName);
            for (LineBreakpoint bp : bps) {
                LineID line = new LineID(newName, bp.lineID().lineIdx());
                //System.out.println("setting: " + line);
                dbg.setBreakpoint(line);
            }
            // add breakpoint marker comments to source file
            for (int i = 0; i < getSketch().getCodeCount(); i++) {
                addBreakpointComments(getSketch().getCode(i).getFileName());
            }

            // set new name of variable inspector
            vi.setTitle(getSketch().getName());
        }
        //  if file location has changed, update autosaver
//        autosaver.reloadAutosaveDir();
        return saved;
    }
    
    private boolean viewingAutosaveBackup;
    
    /**
     * Loads and starts the auto save service
     * Also handles the case where an auto save backup is found.
     * The user is asked to save the sketch to a new location
     */
    private void loadAutoSaver(){
      log("Load Auto Saver()");
      autosaver = new AutoSaveUtil(this, ExperimentalMode.autoSaveInterval);      
      if(!autosaver.checkForPastSave()) {
        autosaver.init();
        return;
      }
      File pastSave = autosaver.getPastSave();
      int response = Base
        .showYesNoQuestion(this,
                           "Unsaved backup found!",
                           "An automatic backup of \""
                               + pastSave.getParentFile().getName()
                               + "\" sketch has been found. This may mean Processing " +
                               "was closed unexpectedly last time.",
                           "Select YES to view it or NO to delete the backup.");
      if(response == JOptionPane.YES_OPTION){
        handleOpenInternal(pastSave.getAbsolutePath());        
        // Base.showMessage("Save it..", "Remember to save the backup sketch to a specific location if you want to.");
        //log(getSketch().getMainFilePath());
        log("loadAutoSaver, viewing autosave? " + viewingAutosaveBackup);
        return;
      }
      else{
        autosaver.init();
      }
    }

    /**
     * Set text contents of a specific tab. Updates underlying document and text
     * area. Clears Breakpoints.
     *
     * @param tabFilename the tab file name
     * @param code the text to set
     */
    protected void setTabContents(String tabFilename, String code) {
        // remove all breakpoints of this tab
        dbg.clearBreakpoints(tabFilename);

        SketchCode currentTab = getCurrentTab();

        // set code of tab
        SketchCode tab = getTab(tabFilename);
        if (tab != null) {
            tab.setProgram(code);
            // this updates document and text area
            // TODO: does this have any negative effects? (setting the doc to null)
            tab.setDocument(null);
            setCode(tab);

            // switch back to original tab
            setCode(currentTab);
        }
    }

    /**
     * Clear the console.
     */
    public void clearConsole() {
        console.clear();
    }

    /**
     * Clear current text selection.
     */
    public void clearSelection() {
        setSelection(getCaretOffset(), getCaretOffset());
    }

    /**
     * Select a line in the current tab.
     *
     * @param lineIdx 0-based line number
     */
    public void selectLine(int lineIdx) {
        setSelection(getLineStartOffset(lineIdx), getLineStopOffset(lineIdx));
    }

    /**
     * Set the cursor to the start of a line.
     *
     * @param lineIdx 0-based line number
     */
    public void cursorToLineStart(int lineIdx) {
        setSelection(getLineStartOffset(lineIdx), getLineStartOffset(lineIdx));
    }

    /**
     * Set the cursor to the end of a line.
     *
     * @param lineIdx 0-based line number
     */
    public void cursorToLineEnd(int lineIdx) {
        setSelection(getLineStopOffset(lineIdx), getLineStopOffset(lineIdx));
    }

    /**
     * Switch to a tab.
     *
     * @param tabFileName the file name identifying the tab. (as in
     * {@link SketchCode#getFileName()})
     */
    public void switchToTab(String tabFileName) {
        Sketch s = getSketch();
        for (int i = 0; i < s.getCodeCount(); i++) {
            if (tabFileName.equals(s.getCode(i).getFileName())) {
                s.setCurrentCode(i);
                break;
            }
        }
    }

    /**
     * Access the debugger.
     *
     * @return the debugger controller object
     */
    public Debugger dbg() {
        return dbg;
    }

    /**
     * Access the mode.
     *
     * @return the mode object
     */
    public ExperimentalMode mode() {
        return dmode;
    }

    /**
     * Access the custom text area object.
     *
     * @return the text area object
     */
    public TextArea textArea() {
        return ta;
    }

    
    /**
     * Grab current contents of the sketch window, advance the console, stop any
     * other running sketches, auto-save the user's code... not in that order.
     */
    @Override
    public void prepareRun() {
        autoSave();
        super.prepareRun();
    }

    /**
     * Displays a JDialog prompting the user to save when the user hits
     * run/present/etc.
     */
    protected void autoSave() {
        if (!ExperimentalMode.autoSaveEnabled)
            return;

        try {
            // if (sketch.isUntitled() &&
            // ExperimentalMode.untitledAutoSaveEnabled) {
            // if (handleSave(true))
            // statusTimedNotice("Saved. Running...", 5);
            // else
            // statusTimedNotice("Save Canceled. Running anyway...", 5);
            // }
            // else
            if (sketch.isModified() && !sketch.isUntitled()) {
                if (ExperimentalMode.autoSavePromptEnabled) {
                    final JDialog autoSaveDialog = new JDialog(
                            base.getActiveEditor(), this.getSketch().getName(),
                            true);
                    Container container = autoSaveDialog.getContentPane();

                    JPanel panelMain = new JPanel();
                    panelMain.setBorder(BorderFactory.createEmptyBorder(4, 0,
                            2, 2));
                    panelMain.setLayout(new BoxLayout(panelMain,
                            BoxLayout.PAGE_AXIS));

                    JPanel panelLabel = new JPanel(new FlowLayout(
                            FlowLayout.LEFT));
                    JLabel label = new JLabel(
                            "<html><body>&nbsp;There are unsaved"
                                    + " changes in your sketch.<br />"
                                    + "&nbsp;&nbsp;&nbsp; Do you want to save it before"
                                    + " running? </body></html>");
                    label.setFont(new Font(label.getFont().getName(),
                            Font.PLAIN, label.getFont().getSize() + 1));
                    panelLabel.add(label);
                    panelMain.add(panelLabel);
                    final JCheckBox dontRedisplay = new JCheckBox(
                            "Remember this decision");

                    JPanel panelButtons = new JPanel(new FlowLayout(
                            FlowLayout.CENTER, 8, 2));
                    JButton btnRunSave = new JButton("Save and Run");
                    btnRunSave.addActionListener(new ActionListener() {

                        @Override
                        public void actionPerformed(ActionEvent e) {
                            handleSave(true);
                            if (dontRedisplay.isSelected()) {
                                ExperimentalMode.autoSavePromptEnabled = !dontRedisplay
                                        .isSelected();
                                ExperimentalMode.defaultAutoSaveEnabled = true;
                                dmode.savePreferences();
                            }
                            autoSaveDialog.dispose();
                        }
                    });
                    panelButtons.add(btnRunSave);
                    JButton btnRunNoSave = new JButton("Run, Don't Save");
                    btnRunNoSave.addActionListener(new ActionListener() {

                        @Override
                        public void actionPerformed(ActionEvent e) {
                            if (dontRedisplay.isSelected()) {
                                ExperimentalMode.autoSavePromptEnabled = !dontRedisplay
                                        .isSelected();
                                ExperimentalMode.defaultAutoSaveEnabled = false;
                                dmode.savePreferences();
                            }
                            autoSaveDialog.dispose();
                        }
                    });
                    panelButtons.add(btnRunNoSave);
                    panelMain.add(panelButtons);

                    JPanel panelCheck = new JPanel();
                    panelCheck
                            .setLayout(new FlowLayout(FlowLayout.CENTER, 0, 0));
                    panelCheck.add(dontRedisplay);
                    panelMain.add(panelCheck);

                    container.add(panelMain);

                    autoSaveDialog.setResizable(false);
                    autoSaveDialog.pack();
                    autoSaveDialog
                            .setLocationRelativeTo(base.getActiveEditor());
                    autoSaveDialog.setVisible(true);

                } else if (ExperimentalMode.defaultAutoSaveEnabled)
                    handleSave(true);
            }
        } catch (Exception e) {
            statusError(e);
        }

    }    
    
    /**
     * Access variable inspector window.
     *
     * @return the variable inspector object
     */
    public VariableInspector variableInspector() {
        return vi;
    }

    public DebugToolbar toolbar() {
      if(toolbar instanceof DebugToolbar)
        return (DebugToolbar) toolbar;
      return null;
    }

    /**
     * Show the variable inspector window.
     */
    public void showVariableInspector() {
        vi.setVisible(true);
    }

    /**
     * Set visibility of the variable inspector window.
     *
     * @param visible true to set the variable inspector visible, false for
     * invisible.
     */
    public void showVariableInspector(boolean visible) {
        vi.setVisible(visible);
    }

    /**
     * Hide the variable inspector window.
     */
    public void hideVariableInspector() {
        vi.setVisible(true);
    }

    /**
     * Toggle visibility of the variable inspector window.
     */
    public void toggleVariableInspector() {
        vi.setFocusableWindowState(false); // to not get focus when set visible
        vi.setVisible(!vi.isVisible());
        vi.setFocusableWindowState(true); // allow to get focus again
    }

    /**
     * Text area factory method. Instantiates the customized TextArea.
     *
     * @return the customized text area object
     */
    @Override
    protected JEditTextArea createTextArea() {
        //System.out.println("overriding creation of text area");
        return new TextArea(new PdeTextAreaDefaults(mode), this);
    }

    /**
     * Set the line to highlight as currently suspended at. Will override the
     * breakpoint color, if set. Switches to the appropriate tab and scroll to
     * the line by placing the cursor there.
     *
     * @param line the line to highlight as current suspended line
     */
    public void setCurrentLine(LineID line) {
        clearCurrentLine();
        if (line == null) {
            return; // safety, e.g. when no line mapping is found and the null line is used.
        }
        switchToTab(line.fileName());
        // scroll to line, by setting the cursor
        cursorToLineStart(line.lineIdx());
        // highlight line
        currentLine = new LineHighlight(line.lineIdx(), currentLineColor, this);
        currentLine.setMarker(ta.currentLineMarker, currentLineMarkerColor);
        currentLine.setPriority(10); // fixes current line being hidden by the breakpoint when moved down
    }

    /**
     * Clear the highlight for the debuggers current line.
     */
    public void clearCurrentLine() {
        if (currentLine != null) {
            currentLine.clear();
            currentLine.dispose();

            // revert to breakpoint color if any is set on this line
            for (LineHighlight hl : breakpointedLines) {
                if (hl.lineID().equals(currentLine.lineID())) {
                    hl.paint();
                    break;
                }
            }
            currentLine = null;
        }
    }

    /**
     * Add highlight for a breakpointed line.
     *
     * @param lineID the line id to highlight as breakpointed
     */
    public void addBreakpointedLine(LineID lineID) {
        LineHighlight hl = new LineHighlight(lineID, breakpointColor, this);
        hl.setMarker(ta.breakpointMarker, breakpointMarkerColor);
        breakpointedLines.add(hl);
        // repaint current line if it's on this line
        if (currentLine != null && currentLine.lineID().equals(lineID)) {
            currentLine.paint();
        }
    }

    /**
     * Add highlight for a breakpointed line on the current tab.
     *
     * @param lineIdx the line index on the current tab to highlight as
     * breakpointed
     */
    //TODO: remove and replace by {@link #addBreakpointedLine(LineID lineID)}
    public void addBreakpointedLine(int lineIdx) {
        addBreakpointedLine(getLineIDInCurrentTab(lineIdx));
    }

    /**
     * Remove a highlight for a breakpointed line. Needs to be on the current
     * tab.
     *
     * @param lineIdx the line index on the current tab to remove a breakpoint
     * highlight from
     */
    public void removeBreakpointedLine(int lineIdx) {
        LineID line = getLineIDInCurrentTab(lineIdx);
        //System.out.println("line id: " + line.fileName() + " " + line.lineIdx());
        LineHighlight foundLine = null;
        for (LineHighlight hl : breakpointedLines) {
            if (hl.lineID.equals(line)) {
                foundLine = hl;
                break;
            }
        }
        if (foundLine != null) {
            foundLine.clear();
            breakpointedLines.remove(foundLine);
            foundLine.dispose();
            // repaint current line if it's on this line
            if (currentLine != null && currentLine.lineID().equals(line)) {
                currentLine.paint();
            }
        }
    }

    /**
     * Remove all highlights for breakpointed lines.
     */
    public void clearBreakpointedLines() {
        for (LineHighlight hl : breakpointedLines) {
            hl.clear();
            hl.dispose();
        }
        breakpointedLines.clear(); // remove all breakpoints
        // fix highlights not being removed when tab names have changed due to opening a new sketch in same editor
        ta.clearLineBgColors(); // force clear all highlights
        ta.clearGutterText();

        // repaint current line
        if (currentLine != null) {
            currentLine.paint();
        }
    }

    /**
     * Retrieve a {@link LineID} object for a line on the current tab.
     *
     * @param lineIdx the line index on the current tab
     * @return the {@link LineID} object representing a line index on the
     * current tab
     */
    public LineID getLineIDInCurrentTab(int lineIdx) {
        return new LineID(getSketch().getCurrentCode().getFileName(), lineIdx);
    }

    /**
     * Retrieve line of sketch where the cursor currently resides.
     *
     * @return the current {@link LineID}
     */
    protected LineID getCurrentLineID() {
        String tab = getSketch().getCurrentCode().getFileName();
        int lineNo = getTextArea().getCaretLine();
        return new LineID(tab, lineNo);
    }

    /**
     * Check whether a {@link LineID} is on the current tab.
     *
     * @param line the {@link LineID}
     * @return true, if the {@link LineID} is on the current tab.
     */
    public boolean isInCurrentTab(LineID line) {
        return line.fileName().equals(getSketch().getCurrentCode().getFileName());
    }

    /**
     * Event handler called when switching between tabs. Loads all line
     * background colors set for the tab.
     *
     * @param code tab to switch to
     */
    @Override
    protected void setCode(SketchCode code) {
        //System.out.println("tab switch: " + code.getFileName());
        super.setCode(code); // set the new document in the textarea, etc. need to do this first

        // set line background colors for tab
        if (ta != null) { // can be null when setCode is called the first time (in constructor)
            // clear all line backgrounds
            ta.clearLineBgColors();
            // clear all gutter text
            ta.clearGutterText();
            // load appropriate line backgrounds for tab
            // first paint breakpoints
            for (LineHighlight hl : breakpointedLines) {
                if (isInCurrentTab(hl.lineID())) {
                    hl.paint();
                }
            }
            // now paint current line (if any)
            if (currentLine != null) {
                if (isInCurrentTab(currentLine.lineID())) {
                    currentLine.paint();
                }
            }
        }
        if (dbg() != null && dbg().isStarted()) {
            dbg().startTrackingLineChanges();
        }
    }

    /**
     * Get a tab by its file name.
     *
     * @param fileName the filename to search for.
     * @return the {@link SketchCode} object representing the tab, or null if
     * not found
     */
    public SketchCode getTab(String fileName) {
        Sketch s = getSketch();
        for (SketchCode c : s.getCode()) {
            if (c.getFileName().equals(fileName)) {
                return c;
            }
        }
        return null;
    }

    /**
     * Retrieve the current tab.
     *
     * @return the {@link SketchCode} representing the current tab
     */
    public SketchCode getCurrentTab() {
        return getSketch().getCurrentCode();
    }

    /**
     * Access the currently edited document.
     *
     * @return the document object
     */
    public Document currentDocument() {
        //return ta.getDocument();
        return getCurrentTab().getDocument();
    }

    /**
     * Factory method for the editor toolbar. Instantiates the customized
     * toolbar.
     *
     * @return the toolbar
     */
    /*@Override
    public EditorToolbar createToolbar() {
        return new DebugToolbar(this, base);
    }*/

    /**
     * Event Handler for double clicking in the left hand gutter area.
     *
     * @param lineIdx the line (0-based) that was double clicked
     */
    public void gutterDblClicked(int lineIdx) {
        if (dbg != null) {
            dbg.toggleBreakpoint(lineIdx);
        }
    }

    public void statusBusy() {
        statusNotice("Debugger busy...");
    }

    public void statusHalted() {
        statusNotice("Debugger halted.");
    }
    
    public static final int STATUS_EMPTY = 100, STATUS_COMPILER_ERR = 200,
        STATUS_WARNING = 300, STATUS_INFO = 400, STATUS_ERR = 500;
    public int statusMessageType = STATUS_EMPTY;
    public String statusMessage;
    public void statusMessage(final String what, int type){
      // Don't re-display the old message again
      if(type != STATUS_EMPTY) {
        if(what.equals(statusMessage) && type == statusMessageType) {
          return;
        }
      }
      statusMessage = new String(what);
      statusMessageType = type;
      switch (type) {
      case STATUS_COMPILER_ERR:
      case STATUS_ERR:
        super.statusError(what);
        break;
      case STATUS_INFO:
      case STATUS_WARNING:  
        statusNotice(what);        
        break;
      }
      // Don't need to clear compiler error messages
      if(type == STATUS_COMPILER_ERR) return;
      
      // Clear the message after a delay
      SwingWorker<Object, Object> s = new SwingWorker<Object, Object>() {
        @Override
        protected Object doInBackground() throws Exception {
          try {
            Thread.sleep(2 * 1000);
          } catch (InterruptedException e) {
            e.printStackTrace();
          }
          statusEmpty();
          return null;
        }
      };
      s.execute();
    }
    
    public void statusEmpty(){
      statusMessage = null;
      statusMessageType = STATUS_EMPTY;
      super.statusEmpty();
    }
    
    ErrorCheckerService errorCheckerService;
    
    /**
     * Initializes and starts Error Checker Service
     */
    private void initializeErrorChecker() {
      Thread errorCheckerThread = null;

      if (errorCheckerThread == null) {
        errorCheckerService = new ErrorCheckerService(this);
        errorCheckerThread = new Thread(errorCheckerService);
        try {
          errorCheckerThread.start();
        } catch (Exception e) {
          System.err
          .println("Error Checker Service not initialized [XQEditor]: "
            + e);
          // e.printStackTrace();
        }
        // System.out.println("Error Checker Service initialized.");
      }

    }
    
    /**
     * Updates the error bar
     * @param problems
     */
    public void updateErrorBar(ArrayList<Problem> problems) {
          errorBar.updateErrorPoints(problems);
    }

    /**
     * Toggle between Console and Errors List
     * 
     * @param buttonName
     *            - Button Label
     */
    public void showProblemListView(String buttonName) {
      CardLayout cl = (CardLayout) consoleProblemsPane.getLayout();
      cl.show(consoleProblemsPane, buttonName);
    }
    
    /**
     * Updates the error table
     * @param tableModel
     * @return
     */
    synchronized public boolean updateTable(final TableModel tableModel) {
      return errorTable.updateTable(tableModel);
    }
    
    /**
     * Handle whether the tiny red error indicator is shown near the error button
     * at the bottom of the PDE
     */
    public void updateErrorToggle(){
		btnShowErrors.updateMarker(ExperimentalMode.errorCheckEnabled
				&& errorCheckerService.hasErrors(), errorBar.errorColor);
    }
    
    /**
     * Handle refactor operation
     */
    private void handleRefactor() {
      log("Caret at:");
      log(ta.getLineText(ta.getCaretLine()));
      errorCheckerService.getASTGenerator().handleRefactor();
    }
    
    /**
     * Handle show usage operation
     */
    private void handleShowUsage() {
      log("Caret at:");
      log(ta.getLineText(ta.getCaretLine()));
      errorCheckerService.getASTGenerator().handleShowUsage();
    }
    
    /**
     * Checks if the sketch contains java tabs. If it does, the editor ain't built
     * for it, yet. Also, user should really start looking at more powerful IDEs 
     * likeEclipse. Disable compilation check and some more features.
     */
    private void checkForJavaTabs() {
      hasJavaTabs = false;
      for (int i = 0; i < this.getSketch().getCodeCount(); i++) {
        if (this.getSketch().getCode(i).getExtension().equals("java")) {
          compilationCheckEnabled = false;
          hasJavaTabs = true;
          JOptionPane.showMessageDialog(new Frame(), this
              .getSketch().getName()
              + " contains .java tabs. Some editor features are not supported " +
              "for .java tabs and will be disabled.");
          break;
        }
      }
    }
    
	protected void applyPreferences() {
		super.applyPreferences();
		if (dmode != null) {
			dmode.loadPreferences();
			log("Applying prefs");
			// trigger it once to refresh UI
			errorCheckerService.runManualErrorCheck();
		}
	}

    // TweakMode code
    /**
     * Show warnings menu item
     */
    //protected JCheckBoxMenuItem enableTweakCB;

  public static final String prefTweakPort = "tweak.port";
  public static final String prefTweakShowCode = "tweak.showcode";

	String[] baseCode;

	final static int SPACE_AMOUNT = 0;

	UDPTweakClient tweakClient;

	public void startInteractiveMode()
	{
		ta.startInteractiveMode();
	}

	public void stopInteractiveMode(ArrayList<Handle> handles[])
	{
		tweakClient.shutdown();
		ta.stopInteractiveMode();

		// remove space from the code (before and after)
		removeSpacesFromCode();

		// check which tabs were modified
		boolean modified = false;
		boolean[] modifiedTabs = getModifiedTabs(handles);
		for (boolean mod : modifiedTabs) {
			if (mod) {
				modified = true;
				break;
			}
		}

		if (modified) {
			// ask to keep the values
			int ret = Base.showYesNoQuestion(this, "Tweak Mode",
									"Keep the changes?",
									"You changed some values in your sketch. Would you like to keep the changes?");
			if (ret == 1) {
				// NO! don't keep changes
				loadSavedCode();
				// update the painter to draw the saved (old) code
				ta.invalidate();
			}
			else {
				// YES! keep changes
				// the new values are already present, just make sure the user can save the modified tabs
				for (int i=0; i<sketch.getCodeCount(); i++) {
					if (modifiedTabs[i]) {
						sketch.getCode(i).setModified(true);
					}
					else {
						// load the saved code of tabs that didn't change
						// (there might be formatting changes that should not be saved)
						sketch.getCode(i).setProgram(sketch.getCode(i).getSavedProgram());
						/* Wild Hack: set document to null so the text editor will refresh
						   the program contents when the document tab is being clicked */
						sketch.getCode(i).setDocument(null);

						if (i == sketch.getCurrentCodeIndex()) {
							// this will update the current code
							setCode(sketch.getCurrentCode());
						}
					}
				}

				// save the sketch
				try {
					sketch.save();
				}
				catch (IOException e) {
					Base.showWarning("Tweak Mode", "Could not save the modified sketch!", e);
				}

				// repaint the editor header (show the modified tabs)
				header.repaint();
				ta.invalidate();
			}
		}
		else {
			// number values were not modified but we need to load the saved code
			// because of some formatting changes
			loadSavedCode();
			ta.invalidate();
		}
	}

	public void updateInterface(ArrayList<Handle> handles[], ArrayList<ColorControlBox> colorBoxes[])
	{
		// set OSC port of handles
//		for (int i=0; i<handles.length; i++) {
//			for (Handle h : handles[i]) {
//				h.setOscPort(oscPort);
//			}
//		}

		ta.updateInterface(handles, colorBoxes);
	}

	/**
	* Deactivate run button
	* Do this because when Mode.handleRun returns null the play button stays on.
	*/
	public void deactivateRun()
	{
//		toolbar.deactivate(TweakToolbar.RUN);
	  if(toolbar instanceof DebugToolbar){
	    toolbar.deactivate(DebugToolbar.RUN);
	  } else {
	    super.deactivateRun();
	  }
	}

	private boolean[] getModifiedTabs(ArrayList<Handle> handles[])
	{
		boolean[] modifiedTabs = new boolean[handles.length];

		for (int i=0; i<handles.length; i++) {
			for (Handle h : handles[i]) {
				if (h.valueChanged()) {
					modifiedTabs[i] = true;
				}
			}
		}

		return modifiedTabs;
	}

	public void initBaseCode()
	{
    	SketchCode[] code = sketch.getCode();

    	String space = new String();

    	for (int i=0; i<SPACE_AMOUNT; i++) {
    		space += "\n";
    	}

    	baseCode = new String[code.length];
		for (int i=0; i<code.length; i++)
		{
			baseCode[i] = new String(code[i].getSavedProgram());
			baseCode[i] = space + baseCode[i] + space;
		}
	}

	public void initEditorCode(ArrayList<Handle> handles[], boolean withSpaces)
	{
		SketchCode[] sketchCode = sketch.getCode();
		for (int tab=0; tab<baseCode.length; tab++) {
				// beautify the numbers
				int charInc = 0;
				String code = baseCode[tab];

				for (Handle n : handles[tab])
				{
					int s = n.startChar + charInc;
					int e = n.endChar + charInc;
					String newStr = n.strNewValue;
					if (withSpaces) {
						newStr = "  " + newStr + "  ";
					}
					code = replaceString(code, s, e, newStr);
					n.newStartChar = n.startChar + charInc;
					charInc += n.strNewValue.length() - n.strValue.length();
					if (withSpaces) {
						charInc += 4;
					}
					n.newEndChar = n.endChar + charInc;
				}

				sketchCode[tab].setProgram(code);
				/* Wild Hack: set document to null so the text editor will refresh
				   the program contents when the document tab is being clicked */
				sketchCode[tab].setDocument(null);
			}

		// this will update the current code
		setCode(sketch.getCurrentCode());
	}

	private void loadSavedCode()
	{
		SketchCode[] code = sketch.getCode();
		for (int i=0; i<code.length; i++) {
			if (!code[i].getProgram().equals(code[i].getSavedProgram())) {
				code[i].setProgram(code[i].getSavedProgram());
				/* Wild Hack: set document to null so the text editor will refresh
				   the program contents when the document tab is being clicked */
				code[i].setDocument(null);
			}
		}

		// this will update the current code
		setCode(sketch.getCurrentCode());
	}

	private void removeSpacesFromCode()
	{
		SketchCode[] code = sketch.getCode();
		for (int i=0; i<code.length; i++) {
			String c = code[i].getProgram();
			c = c.substring(SPACE_AMOUNT, c.length() - SPACE_AMOUNT);
			code[i].setProgram(c);
			/* Wild Hack: set document to null so the text editor will refresh
			   the program contents when the document tab is being clicked */
			code[i].setDocument(null);
		}
		// this will update the current code
		setCode(sketch.getCurrentCode());
	}

    /**
     * Replace all numbers with variables and add code to initialize these variables and handle update messages.
     * @param sketch
     * 	the sketch to work on
     * @param handles
     * 	list of numbers to replace in this sketch
     * @return
     *  true on success
     */
    public boolean automateSketch(Sketch sketch, ArrayList<Handle> handles[])
    {
    	SketchCode[] code = sketch.getCode();

    	if (code.length<1)
    		return false;

    	if (handles.length == 0)
    		return false;

    	int setupStartPos = SketchParser.getSetupStart(baseCode[0]);
    	if (setupStartPos < 0) {
    		return false;
    	}

    	// get port number from preferences.txt
    	int port;
    	String portStr = Preferences.get(prefTweakPort);
    	if (portStr == null) {
    		Preferences.set(prefTweakPort, "auto");
    		portStr = "auto";
    	}
    	
    	if (portStr.equals("auto")) {
            // random port for udp (0xc000 - 0xffff)
    		port = (int)(Math.random()*0x3fff) + 0xc000;   		
    	}
    	else {
    		port = Preferences.getInteger(prefTweakPort);
    	}
    	
    	/* create the client that will send the new values to the sketch */
		tweakClient = new UDPTweakClient(port);
		// update handles with a reference to the client object
		for (int tab=0; tab<code.length; tab++) {
			for (Handle h : handles[tab]) {
				h.setTweakClient(tweakClient);
			}
		}
		

		// Copy current program to interactive program

    	/* modify the code below, replace all numbers with their variable names */
    	// loop through all tabs in the current sketch
    	for (int tab=0; tab<code.length; tab++)
    	{
    		int charInc = 0;
			String c = baseCode[tab];
			for (Handle n : handles[tab])
    		{
    			// replace number value with a variable
    			c = replaceString(c, n.startChar + charInc, n.endChar + charInc, n.name);
    			charInc += n.name.length() - n.strValue.length();
    		}
			code[tab].setProgram(c);
    	}

    	/* add the main header to the code in the first tab */
    	String c = code[0].getProgram();

    	// header contains variable declaration, initialization, and OSC listener function
    	String header;
    	header = "\n\n" +
    		 "/*************************/\n" +
    		 "/* MODIFIED BY TWEAKMODE */\n" +
		 	 "/*************************/\n" +
    		 "\n\n";

    	// add needed OSC imports and the global OSC object
    	header += "import java.net.*;\n";
    	header += "import java.io.*;\n";
    	header += "import java.nio.*;\n\n";

    	// write a declaration for int and float arrays
    	int numOfInts = howManyInts(handles);
    	int numOfFloats = howManyFloats(handles);
    	if (numOfInts > 0) {
    		header += "int[] tweakmode_int = new int["+numOfInts+"];\n";
    	}
    	if (numOfFloats > 0) {
    		header += "float[] tweakmode_float = new float["+numOfFloats+"];\n\n";
    	}
    	
    	/* add the server code that will receive the value change messages */
    	header += UDPTweakClient.getServerCode(port, numOfInts>0, numOfFloats>0);
    	header += "TweakModeServer tweakmode_Server;\n";
    			

    	header += "void tweakmode_initAllVars() {\n";
    	for (int i=0; i<handles.length; i++) {
    		for (Handle n : handles[i])
    		{
    			header += "  " + n.name + " = " + n.strValue + ";\n";
    		}
    	}
    	header += "}\n\n";
    	header += "void tweakmode_initCommunication() {\n";
    	header += "	tweakmode_Server = new TweakModeServer();\n";
    	header += "	tweakmode_Server.setup();\n";
    	header += "	tweakmode_Server.start();\n";
    	header += "}\n";

    	header += "\n\n\n\n\n";

    	// add call to our initAllVars and initOSC functions from the setup() function.
    	String addToSetup = "\n"+
    						"	tweakmode_initAllVars();\n"+
    						"	tweakmode_initCommunication();\n\n";
    	
    	setupStartPos = SketchParser.getSetupStart(c);
    	c = replaceString(c, setupStartPos, setupStartPos, addToSetup);

    	code[0].setProgram(header + c);

    	/* print out modified code */
    	String showModCode = Preferences.get(prefTweakShowCode);
    	if (showModCode == null) {
    		Preferences.setBoolean(prefTweakShowCode, false);
    	}
    	
    	if (Preferences.getBoolean(prefTweakShowCode)) {
    		System.out.println("\nTweakMode modified code:\n");
    		for (int i=0; i<code.length; i++)
    		{
    			System.out.println("tab " + i + "\n");
    			System.out.println("=======================================================\n");
    			System.out.println(code[i].getProgram());
    		}
    	}

    	return true;
    }

	private String replaceString(String str, int start, int end, String put)
	{
		return str.substring(0, start) + put + str.substring(end, str.length());
	}

	private int howManyInts(ArrayList<Handle> handles[])
	{
		int count = 0;
		for (int i=0; i<handles.length; i++) {
			for (Handle n : handles[i]) {
				if (n.type == "int" || n.type == "hex" || n.type == "webcolor")
					count++;
			}
		}
		return count;
	}

	private int howManyFloats(ArrayList<Handle> handles[])
	{
		int count = 0;
		for (int i=0; i<handles.length; i++) {
			for (Handle n : handles[i]) {
				if (n.type == "float")
					count++;
			}
		}
		return count;
	}

}<|MERGE_RESOLUTION|>--- conflicted
+++ resolved
@@ -378,49 +378,27 @@
      * Writes all error messages to a csv file.
      * For analytics purposes only.
      */
-    private void writeErrorsToFile(){
-<<<<<<< HEAD
+    private void writeErrorsToFile() {
     if (errorCheckerService.tempErrorLog.size() == 0) return;
 
     try {
       System.out.println("Writing errors");
-      StringBuffer sbuff = new StringBuffer();
-      sbuff.append("Sketch: " + getSketch().getFolder() + ", "
-          + new java.sql.Timestamp(new java.util.Date().getTime())
-          + "\nComma in error msg is substituted with ^ symbol\nFor separating arguments in error args | symbol is used\n");
-      sbuff.append("ERROR TYPE, ERROR ARGS, ERROR MSG\n");
-      
+      StringBuilder sb = new StringBuilder();
+      sb.append("Sketch: " + getSketch().getFolder() + ", "
+              + new java.sql.Timestamp(new java.util.Date().getTime())
+              + "\nComma in error msg is substituted with ^ symbol\nFor separating arguments in error args | symbol is used\n");
+      sb.append("ERROR TYPE, ERROR ARGS, ERROR MSG\n");
+
       for (String errMsg : errorCheckerService.tempErrorLog.keySet()) {
         IProblem ip = errorCheckerService.tempErrorLog.get(errMsg);
         if (ip != null) {
-          sbuff.append(ErrorMessageSimplifier.getIDName(ip.getID()));
-          sbuff.append(',');
-          sbuff.append("{");
+          sb.append(ErrorMessageSimplifier.getIDName(ip.getID()));
+          sb.append(',');
+          sb.append("{");
           for (int i = 0; i < ip.getArguments().length; i++) {
-            sbuff.append(ip.getArguments()[i]);
-            if (i < ip.getArguments().length - 1)
-              sbuff.append("| ");
-=======
-    if (errorCheckerService.tempErrorLog.size() == 0)
-      return;
-      try {
-        System.out.println("Writing errors");
-        StringBuilder sb = new StringBuilder();
-      sb.append("Sketch: " + getSketch().getFolder() + ", "
-          + new java.sql.Timestamp(new java.util.Date().getTime())
-              + "\nComma in error msg is substituted with ^ symbol\nFor separating arguments in error args | symbol is used\n");
-      sb.append("ERROR TYPE, ERROR ARGS, ERROR MSG\n");
-        for (String errMsg : errorCheckerService.tempErrorLog.keySet()) {
-          IProblem ip = errorCheckerService.tempErrorLog.get(errMsg);
-          if(ip != null){
-            sb.append(ErrorMessageSimplifier.getIDName(ip.getID()));
-            sb.append(',');
-            sb.append("{");
-            for (int i = 0; i < ip.getArguments().length; i++) {
-              sb.append(ip.getArguments()[i]);
-              if(i < ip.getArguments().length - 1)
-                sb.append("| ");
->>>>>>> 0c12147c
+            sb.append(ip.getArguments()[i]);
+            if (i < ip.getArguments().length-1)
+              sb.append("| ");
             }
             sb.append("}");
             sb.append(',');
@@ -1029,6 +1007,7 @@
         return saved;
     }
     
+
     private boolean viewingAutosaveBackup;
     
     /**
