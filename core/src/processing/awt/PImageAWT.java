--- conflicted
+++ resolved
@@ -221,154 +221,7 @@
 
 
   @Override
-<<<<<<< HEAD
   protected boolean saveImpl(String path) {
     return ShimAWT.saveImage(this, path);
-=======
-  protected boolean saveImpl(String filename) {
-    if (saveImageFormats == null) {
-      saveImageFormats = javax.imageio.ImageIO.getWriterFormatNames();
-    }
-    try {
-      if (saveImageFormats != null) {
-        for (int i = 0; i < saveImageFormats.length; i++) {
-          if (filename.endsWith("." + saveImageFormats[i])) {
-            if (!saveImageIO(filename)) {
-              System.err.println("Error while saving image.");
-              return false;
-            }
-            return true;
-          }
-        }
-      }
-    } catch (IOException e) {
-      e.printStackTrace();
-    }
-    return false;
-  }
-
-
-  protected String[] saveImageFormats;
-
-
-  /**
-   * Use ImageIO functions from Java 1.4 and later to handle image save.
-   * Various formats are supported, typically jpeg, png, bmp, and wbmp.
-   * To get a list of the supported formats for writing, use: <BR>
-   * <TT>println(javax.imageio.ImageIO.getReaderFormatNames())</TT>
-   *
-   * @path The path to which the file should be written.
-   */
-  protected boolean saveImageIO(String path) throws IOException {
-    try {
-      int outputFormat = (format == ARGB) ?
-        BufferedImage.TYPE_INT_ARGB : BufferedImage.TYPE_INT_RGB;
-
-      String extension =
-        path.substring(path.lastIndexOf('.') + 1).toLowerCase();
-
-      // JPEG and BMP images that have an alpha channel set get pretty unhappy.
-      // BMP just doesn't write, and JPEG writes it as a CMYK image.
-      // http://code.google.com/p/processing/issues/detail?id=415
-      if (extension.equals("bmp") || extension.equals("jpg") || extension.equals("jpeg")) {
-        outputFormat = BufferedImage.TYPE_INT_RGB;
-      }
-
-      BufferedImage bimage = new BufferedImage(pixelWidth, pixelHeight, outputFormat);
-      bimage.setRGB(0, 0, pixelWidth, pixelHeight, pixels, 0, pixelWidth);
-
-      File file = new File(path);
-
-      ImageWriter writer = null;
-      ImageWriteParam param = null;
-      IIOMetadata metadata = null;
-
-      if (extension.equals("jpg") || extension.equals("jpeg")) {
-        if ((writer = imageioWriter("jpeg")) != null) {
-          // Set JPEG quality to 90% with baseline optimization. Setting this
-          // to 1 was a huge jump (about triple the size), so this seems good.
-          // Oddly, a smaller file size than Photoshop at 90%, but I suppose
-          // it's a completely different algorithm.
-          param = writer.getDefaultWriteParam();
-          param.setCompressionMode(ImageWriteParam.MODE_EXPLICIT);
-          param.setCompressionQuality(0.9f);
-        }
-      }
-
-      if (extension.equals("png")) {
-        if ((writer = imageioWriter("png")) != null) {
-          param = writer.getDefaultWriteParam();
-          if (false) {
-            metadata = imageioDPI(writer, param, 100);
-          }
-        }
-      }
-
-      if (writer != null) {
-        BufferedOutputStream output =
-          new BufferedOutputStream(PApplet.createOutput(file));
-        writer.setOutput(ImageIO.createImageOutputStream(output));
-//        writer.write(null, new IIOImage(bimage, null, null), param);
-        writer.write(metadata, new IIOImage(bimage, null, metadata), param);
-        writer.dispose();
-
-        output.flush();
-        output.close();
-        return true;
-      }
-      // If iter.hasNext() somehow fails up top, it falls through to here
-      return javax.imageio.ImageIO.write(bimage, extension, file);
-
-    } catch (Exception e) {
-      e.printStackTrace();
-      throw new IOException("image save failed.");
-    }
-  }
-
-
-  private ImageWriter imageioWriter(String extension) {
-    Iterator<ImageWriter> iter = ImageIO.getImageWritersByFormatName(extension);
-    if (iter.hasNext()) {
-      return iter.next();
-    }
-    return null;
-  }
-
-
-  private IIOMetadata imageioDPI(ImageWriter writer, ImageWriteParam param, double dpi) {
-    // http://stackoverflow.com/questions/321736/how-to-set-dpi-information-in-an-image
-    ImageTypeSpecifier typeSpecifier =
-      ImageTypeSpecifier.createFromBufferedImageType(BufferedImage.TYPE_INT_RGB);
-    IIOMetadata metadata =
-      writer.getDefaultImageMetadata(typeSpecifier, param);
-
-    if (!metadata.isReadOnly() && metadata.isStandardMetadataFormatSupported()) {
-      // for PNG, it's dots per millimeter
-      double dotsPerMilli = dpi / 25.4;
-
-      IIOMetadataNode horiz = new IIOMetadataNode("HorizontalPixelSize");
-      horiz.setAttribute("value", Double.toString(dotsPerMilli));
-
-      IIOMetadataNode vert = new IIOMetadataNode("VerticalPixelSize");
-      vert.setAttribute("value", Double.toString(dotsPerMilli));
-
-      IIOMetadataNode dim = new IIOMetadataNode("Dimension");
-      dim.appendChild(horiz);
-      dim.appendChild(vert);
-
-      IIOMetadataNode root = new IIOMetadataNode("javax_imageio_1.0");
-      root.appendChild(dim);
-
-      try {
-        metadata.mergeTree("javax_imageio_1.0", root);
-        return metadata;
-
-      } catch (IIOInvalidTreeException e) {
-        System.err.println("Could not set the DPI of the output image");
-        e.printStackTrace();
-      }
-    }
-    return null;
->>>>>>> cb7ea249
   }
 }