--- conflicted
+++ resolved
@@ -764,26 +764,15 @@
     //return super.save(filename);
 
     if (getHint(DISABLE_ASYNC_SAVEFRAME)) {
-<<<<<<< HEAD
       saveTargetMaybe = Optional.of(filename);
 
       if (!drawing) {
         beginDraw();
-=======
-      // Act as an opaque surface for the purposes of saving.
-      if (primaryGraphics) {
-        int prevFormat = format;
-        format = RGB;
-        boolean result = super.saveImpl(filename);
-        format = prevFormat;
-        return result;
->>>>>>> ebe2a939
       }
       flush();
       updatePixelSize();
       endDraw(); // Briefly stop drawing
 
-<<<<<<< HEAD
       synchronized(saveBlocker) {
         try {
           while (saveTargetMaybe.isPresent()) {
@@ -795,9 +784,6 @@
           return false;
         }
       }
-=======
-      return super.saveImpl(filename);
->>>>>>> ebe2a939
     }
 
     boolean needEndDraw = false;
