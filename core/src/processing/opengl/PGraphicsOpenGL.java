--- conflicted
+++ resolved
@@ -764,7 +764,6 @@
     //return super.save(filename);
 
     if (getHint(DISABLE_ASYNC_SAVEFRAME)) {
-<<<<<<< HEAD
       // Act as an opaque surface for the purposes of saving.
       if (primaryGraphics) {
         int prevFormat = format;
@@ -772,32 +771,12 @@
         boolean result = super.saveImpl(filename);
         format = prevFormat;
         return result;
-=======
-      saveTargetMaybe = Optional.of(filename);
-
-      if (!drawing) {
-        beginDraw();
->>>>>>> cb7ea249
       }
       flush();
       updatePixelSize();
       endDraw(); // Briefly stop drawing
 
-<<<<<<< HEAD
-      return super.saveImpl(filename);
-=======
-      synchronized(saveBlocker) {
-        try {
-          while (saveTargetMaybe.isPresent()) {
-            saveBlocker.wait();
-          }
-          beginDraw(); // Resume drawing
-          return true;
-        } catch (InterruptedException e) {
-          return false;
-        }
-      }
->>>>>>> cb7ea249
+      return super.saveImpl(filename)
     }
 
     boolean needEndDraw = false;
