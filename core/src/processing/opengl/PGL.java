--- conflicted
+++ resolved
@@ -170,17 +170,12 @@
    * Defines if FBO Layer is allowed in the given environment.
    * Using FBO can cause a fatal error during runtime for
    * Intel HD Graphics 3000 chipsets (commonly used on older MacBooks)
-   * <a href="https://github.com/processing/processing/issues/4104">#4104</a>
-<<<<<<< HEAD
+   * <a href="https://github.com/processing/processing/issues/4104">#4104</a>.
    * Changed to private because needs to be accessed via isFboAllowed().
    * <a href="https://github.com/processing/processing4/pull/76">#76</a> and
    * <a href="https://github.com/processing/processing4/issues/50">#50</a>
    */
   private Boolean fboAllowed = true;
-=======
-   */
-  private Optional<Boolean> fboAllowed = Optional.empty();
->>>>>>> 73c1651c
 
   // ........................................................
 
@@ -869,11 +864,7 @@
         saveFirstFrame();
       }
 
-<<<<<<< HEAD
       if (isFboAllowed()) {
-=======
-      if (getIsFboAllowed()) {
->>>>>>> 73c1651c
         if (!clearColor && 0 < sketch.frameCount || !sketch.isLooping()) {
           enableFBOLayer();
           if (SINGLE_BUFFERED) {
@@ -2313,8 +2304,7 @@
     return intBuffer.get(0);
   }
 
-
-<<<<<<< HEAD
+  
   public boolean isFboAllowed() {
     if (fboAllowed == null) {
       if (PApplet.platform == PConstants.MACOS) {
@@ -2334,40 +2324,6 @@
       fboAllowed = true;
     }
     return fboAllowed;
-=======
-  /**
-   * Determine if the renderer / hardware supports frame buffer objects (FBOs).
-   *
-   * @return True if confirmed that FBOs are supported by the renderer on the current hardware. Will
-   *    be false if the support status has not been confirmed yet (for example, because the graphics
-   *    context has not been itiliazed) or if it is confirmed that the renderer / hardware
-   *    combination do not support FBOs.
-   */
-  protected boolean getIsFboAllowed() {
-
-    // If not yet determined, try to find.
-    if (fboAllowed.isEmpty()) {
-      boolean isNoFboRenderer;
-      if (PApplet.platform == PConstants.MACOS) {
-        String rendererName;
-        try {
-          rendererName = getString(PGL.RENDERER);
-          isNoFboRenderer = String.valueOf(rendererName).contains("Intel HD Graphics 3000");
-        } catch (RuntimeException e) {
-          System.err.println("Could not read renderer name. FBOs disabled. Reason: " + e);
-          return false; // Try again later.
-        }
-      } else {
-        isNoFboRenderer = false;
-      }
-
-      // Cache value.
-      fboAllowed = Optional.of(!isNoFboRenderer);
-    }
-
-    // Return cached value.
-    return fboAllowed.get();
->>>>>>> 73c1651c
   }
 
 
