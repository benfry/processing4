0232 core (3.0a5) 
<<<<<<< HEAD
_ args[] should be null if none passed (otherwise args == null checks are weird)
_ size(640,360 , P3D) doesn't work properly
_   https://github.com/processing/processing/issues/2924
_ why doesn't p5 punt when loadFont() is used on an otf?
_   is this a GL problem? 

data
X fix XML.getString() with a default when no attrs are present at all
X   was causing a NullPointerException
X   also fixes getInt() et al
X fix how dict works to not return '0' values
X   add optional second param
X   fixed for FloatDict and IntDict
X   StringDict won't throw an exception, but optional second param added
X add insert() with a single item to StringList, IntList, FloatList
_ add fromOrder() and others? otherwise need temp object:
_   categoryIndexLookup = new StringList(flavors).getOrder();

table
X fix how nulls are handled with Table.replace()
X add (simple) ODS writer to Table
X add addRows(Table) method (more efficient, one resize)
X support "header" option with ODS files
_ handling of 'missing' values in Table needs serious work

graphics
X roll back full screen changes
X   https://github.com/processing/processing/issues/2641
X remove isGL(), is2D(), is3D(), displayable() from PApplet
X   these were auto-imported from PGraphics
X remove pause variable from PApplet (was not documented)
_ remove sketch path hack from PApplet
=======
X detect CMYK JPEG images and return null
X   https://community.oracle.com/thread/1272045?start=0&tstart=0

python has to use launch() instead of open()
map() is bad for Python (and JavaScript?)

>>>>>>> 69194f7b

pulls
X Fix check in loadShader()
X   https://github.com/processing/processing/pull/2867
X Refined PShader uniform missing message fixes
X   https://github.com/processing/processing/pull/2869
X Use correct parameter types in FloatList methods
X   https://github.com/processing/processing/pull/2902
<<<<<<< HEAD
X Pass correct offset to glCopyTexSubImage2D
X   https://github.com/processing/processing/pull/2898
X beginShape(POINTS) not working for PShape
X   https://github.com/processing/processing/issues/2912
X   https://github.com/processing/processing/pull/2915
X Multiple blending fixes & improvements
X   https://github.com/processing/processing/pull/2921
X   https://github.com/processing/processing/issues/2807
X   https://github.com/processing/processing/issues/1224
o   https://github.com/processing/processing/pull/2601
o Sort out blending differences with P2D/P3D
o   might be that compatible images not setting alpha mode correctly
o   image = gc.createCompatibleVolatileImage(source.width, source.height, Transparency.TRANSLUCENT);
o   https://github.com/processing/processing/issues/1844
_ check into contour winding fixes
_   https://github.com/processing/processing/issues/2665
_   https://github.com/processing/processing/pull/2927
=======
X Prevent lerpColor from always rounding down
X   https://github.com/processing/processing/issues/2812
X   https://github.com/processing/processing/pull/2813
X Allow mask() with PGraphicsJava2D
X   https://github.com/processing/processing/pull/2910
X OpenGL renderers ignore vertex winding in contours
X   https://github.com/processing/processing/issues/2665
X   https://github.com/processing/processing/pull/2927
X NPE when calling Client.ip() after the connection has been closed
X   https://github.com/processing/processing/issues/2576
X   https://github.com/processing/processing/pull/2922

>>>>>>> 69194f7b

andres
A Confusing message: The shader doesn't have a uniform called "foo"
A   https://github.com/processing/processing/issues/2593
A Exceptions in P3D / P2D not showing up properly
A   https://github.com/processing/processing/issues/2930


applet/component
_ remove Applet as base class
_ performance issues on OS X (might be threading due to Applet)
_   https://github.com/processing/processing/issues/2423
_ play with improvements to full screen here
_ new full screen sometimes causes sketch to temporarily be in the wrong spot
_ add option to have full screen span across screens
_   display=all in cmd line
_   sketchDisplay() -> 0 for all, or 1, 2, 3...
_ clean up requestFocus() stuff
_   make sure it works with retina/canvas/strategy as well


processing.data
_ lots of 'data' changes down below
_ need a better method for "missing" data in Table
_   if missing int is zero, can't just remove those values from saving a table
_   but for NaN values, it's a necessity
_ get() methods in List/Dict shouldn't allow you to get bad values
_   but set() methods can automatically resize the arrays
_   though that means insert() should allow you to insert past the end
_ addRow() is not efficient, probably need to do the doubling
o   or have a setIncrement() function?
_   it would default to 1 on tables loaded from a file
_   and default to doubling when created with "new Table"
_   row count and array size are combined.. need to break apart
_ match and iterators
_   add match version that returns table that's only a pointer to original
_   save the constructor for the version that actually copies data
_   the table pointer version will be speedy and allow chaining 


later
_ bring back chaining in JSON (and add to XML)
_   maybe once we make the PVector change
_ bezierSegment() function to do equal-length segments
_   https://github.com/processing/processing/issues/2919


high
_ Closing opengl sketch from the PDE doesn't stop java process on windows
_   https://github.com/processing/processing/issues/2335
_ dataPath() not working when app is not run from app dir on Linux
_   https://github.com/processing/processing/issues/2195
_ "Buffers have not been created" error for sketches w/o draw()
_   https://github.com/processing/processing/issues/2469
_   could not reproduce
_ Sketch runs with default size if size() is followed by large memory allocation
_   some sort of threading issue happening here
_   https://github.com/processing/processing/issues/1672
_   https://github.com/processing/processing/issues/2039 (dupe)
_   https://github.com/processing/processing/issues/2294 (dupe)
_   also check this out with the new full screen code on OS X
_ point() rendering differently in 2.0.3 and 2.1
_   https://github.com/processing/processing/issues/2278
_   internally, we probably have to call set() if it's a 1 pixel point
_     but that's going to be a mess.. need to first check the CTM
_ tint() not working in PDF (regression between 2.0.3 and 2.1)
_   https://github.com/processing/processing/issues/2428
_ finish PFont.getShape() implementation
_   needs to have a way to set width/height properly
_   draw(s) doesn't work on the returned PShape


hidpi
_ Text is half size in PGraphicsRetina2D
_   https://github.com/processing/processing/issues/2738
_ text not getting the correct font in Retina2D
_   https://github.com/processing/processing/issues/2617
_ saveFrame() with retina render is making black images
_ zero alpha values still a problem with retina renderer
_   https://github.com/processing/processing/issues/2030
_ how to name the retina pixel stuff
_   hint(ENABLE_RETINA_PIXELS) or hint(ENABLE_HIDPI_PIXELS)
_   hint(ENABLE_2X_PIXELS)?
_   hidpi is Apple's name as well
_ no high-res display support for OpenGL
_   https://github.com/processing/processing/issues/2573
_   https://jogamp.org/bugzilla/show_bug.cgi?id=741
_ no high-dpi support for core on Windows
_   https://github.com/processing/processing/issues/2411
_ retina sketches slow to start
_   https://github.com/processing/processing/issues/2357
_ Text looks blurry in GL Retina
_   https://github.com/processing/processing/issues/2739


cantfix
_ crash on startup when "Mirror Displays" selected
_   suspect that this is a specific chipset since Oracle didn't reproduce
_   https://github.com/processing/processing/issues/2186
_   test with JG's 13" retina laptop


decisions/misc
_ use enums for constants
_   https://github.com/processing/processing/issues/2778
_ make join() work with Iterable?
_   will this collide with the current String[] version?
_ add options for image.save() (or saveImage?)
_   add quality=[0,1] for jpeg images
_   add dpi=[0,n] for for png images
_   implemented internally, just needs the wrapper for the args
_ possible addition for 'implementation' variable
X   http://code.google.com/p/processing/issues/detail?id=281
_   https://github.com/processing/processing/issues/320
_ should map() actually constrain to the low and high values?
_   or have an alternate version that does that? (or boolean param at end?)
_ decide whether to keep:
_   public float textWidth(char[] chars, int start, int length)
_ add version of math functions that use doubles?
_   what other methods should work with doubles? all math functions?
_   seems like internal (mostly static) things, but not graphics api
_ new PGraphics(... OutputStream) 
X   http://code.google.com/p/processing/issues/detail?id=246
_   https://github.com/processing/processing/issues/285
_   already added for PDF, just need to work out the API
_ if save() returns boolean, does saveFrame()?
_   also need to copy this over to android
_ "translate, or this variation of it" when using text(s, x, y, z) accidentally
_   change to be the text command
_ size() and resize() and whatever? 
_   should be setSize(), but that's odd for image files
_   -> resize() is fine with PImage and PGraphics... 
_   we may be inheriting the resize() from Java -> make it final?
_   add resize().. make it call setSize().
_     also needs to do a redraw if noLoop() has been called
_   the registered method for size() also needs to be called
_ get() or copy()? for vectors, image, etc.
_ toArray(), toArray(float[]), toVectorArray(), toVectorArray(PVector[])
_   toColorArray(), toColorArray(float[])...
_ make sure that loadXxxx() methods are used after init()
_   nasty errors when loadImage/Font/createFont/etc used outside
_   decision: add error messages where possible
_   idea: set frameCount to -1 when setup not run yet?
_     then set frameCount to 0 when setup() starts?
_ need to clean up the hints in the reference/source
_ sort out edge + 1 issue on stroke/fill for rectangles
_   http://code.google.com/p/processing/issues/detail?id=509
_ exactly how should pixel filling work with single pixel strokes?
_   http://dev.processing.org/bugs/show_bug.cgi?id=1025 (no gcode)
_ y2 position of rectangles not same as y2 position of lines
_   happens when the rectangle is flipped on the x or y axis
_   probably a hack that draws the "last" point differently
_ add inputPath() and outputPath() -> sketch folder or sd card
_   or should this just be a change to sketchPath() on Android?
_   also because input/output won't be different (since not data folder)
_   or should this be storagePath() etc?
_ PUtil -> move match(), lots of other non-gui functions into own class
_   and merge it in statically via the methods code
_ check for what else inside PApplet should be static
_   maybe catch RuntimeExceptions in the called sub-functions
_   that way more stuff can be static w/o losing useful error handling
_   (emitting errors when closest to source.. i.e. w/ the filename)
_ change how beginRecord() works.. passing around PApplet vs PGraphics is gross
_   have to pass PApplet just to make the rendering work to both renderers
_   should instead be a renderer that splits things out
_ wrap exceptions with die() and warn() methods
_   this way, people can make use of exceptions if they would rather
_   or shut them off if they don't want to 
_   also need to explain exception handling in general
_   http://code.google.com/p/processing/issues/detail?id=183
_ bring PConstants back in line w/ previous 1.5 (can't renumber)
_ finish adding loadStrings(BufferedReader)
_   decide if we want to keep this (and/or others?)
_   port to android
_ deprecate the older splice() etc API inside PApplet?
_ splice() throws ClassCastException when used with objects like PVector 
_   http://code.google.com/p/processing/issues/detail?id=1407
_ add notes about the new shader setup
_ online is there but deprecated
_   doesn't test net connection to see if 'online'
_   only tests whether running inside an applet viewer (not relevant)
_   remove 'online' from the docs
_ add reference/docs for urlEncode() and urlDecode()
_ verify (and document) public access members of PApplet
_   http://code.google.com/p/processing/issues/detail?id=83
_ add explanation to the reference about using beginRecord() with fonts
_   pdf.textMode(SHAPE)
_   also set the font *after* the record has started
_   maybe should instead make textMode(SHAPE) the norm? 
_   and people can change it to textMode(MODEL) if they want?
_   http://dev.processing.org/bugs/show_bug.cgi?id=1535 (no gcode)
_ fix regex documentation (assigned to Shiffman)
_   http://code.google.com/p/processing/issues/detail?id=169
_ OpenGL offscreen requires primary surface to be OpenGL
_ explain the new PGL interface
_ can't really change the smoothing/options on offscreen
_   is this still true?
_ decide how disconnectEvent should actually be handled (and name?)
_   was disconnect always there? 
_   will need documentation
_ negative indices so that we can work relative to the end in data classes?
_ add Double and Long versions of the classes?



////////////////////////////////////////////////////////////////////
////////////////////////////////////////////////////////////////////
////////////////////////////////////////////////////////////////////



CORE / rendering/performance/threading

_ hint(DISABLE_LOAD_PIXELS) -> faster rendering in Java2D
_ problems with 2D rendering speed
_   volatile images
_   http://www.javalobby.org/forums/thread.jspa?threadID=16840&tstart=0
_   http://www.javalobby.org/forums/thread.jspa?threadID=16867&tstart=0
_   http://www.gamedev.net/page/resources/_/technical/general-programming/java-games-active-rendering-r2418
_ look into using BufferStrategy again to improve performance
_   there are more improvements to be made ala issue #729
_ make sure rendering is happening on the EDT
_   (hopefully fixes flicker issues)
_   change PApplet.java javadoc to reflect the change
_   Update http://wiki.processing.org/w/Troubleshooting#Flicker
_   http://code.google.com/p/processing/issues/detail?id=775
_ thread() causes weird flickering
_   http://code.google.com/p/processing/issues/detail?id=742


CORE / stop() 

_ in PApplet.main(), windowClosing() should probably be calling 'exit()'
_   or rather, we should never call System.exit(0), ja?
_ dispose() method in PApplet should be empty so ppl can override
_   move that stuff to destroy()
_ pause()/resume() need to work on the desktop side as well
_   notify ddf when pause/resume implemented
_ stop() not called in 1.5
_   http://code.google.com/p/processing/issues/detail?id=636
_   In reply to c#1, I noticed that dispose() is getting called. stop() isn't.
_ static mode sketches seem to break ESC... noLoop() problem?
_   need to find another way to get ESC on static mode
_   b/c static mode sketches *do* finish because they have no draw()
_ sort out destroy(), stop(), pause() et al
_   ColorSelector should stop/pause when not visible
_     right now it's doing a low-level looping
_   start()/stop() perform like onPause()/onResume()
_     all of which call pause() and resume()
_   destroy() (from Applet) calls (our) dispose()
_ destroy() shouldn't call exit()... change from lonnen
_   calls ((PApplet)this).exit() instead of stop() (since stop is pause)
_ notes
_   exit() should do the actual exit
_   if inside draw, let it finish the loop
_   if not looping, need to do it immediately
_   does stop() unwind the thread, or does the thread unwind call stop?
_   browser will call start() and stop() methods
_ need to figure out start/stop signals coming from the browser
_   is it dispose/destroy? 
_ stop() not getting called
_   http://code.google.com/p/processing/issues/detail?id=43
_   major problem for libraries
_   and start() is supposedly called by the applet viewer
_   http://java.sun.com/j2se/1.4.2/docs/api/java/applet/Applet.html#start()
_   need to track this stuff down a bit
_ when closing a sketch via the close box, make sure stop() getting called
X   found a problem for release 0133
_   test to see if it's working
_ what's up with stop() vs exit()?
_   need to get this straightened for p5 (i.e. bc has this problem)
_   make sure the main() doesn't exit until the applet has finished
_   i.e. problem with main calling itself multiple times in Alpheus
_   if exit() (or stop) is called, then System.exit() gets called,
_   even though the main() wants to keep going
_ hitting ESC in a running noLoop()ed sketch won't close the sketch?
o   work through serial examples
_ noloop ref even says that redraw will be called on resize, make sure it is
_ focus not coming through, ESC no longer working(?)
_ stop() not called in 1.5 when closing the sketch window
_   http://code.google.com/p/processing/issues/detail?id=636
_ hitting cmd-q when an applet is running quits p5 (on macosx)
_   but cmd-q when running externally is ok because it just quits
_   is there a way to catch cmd-q when running a sketch? 
_     so that it could avoid quitting if the sketch hasn't been stopped
_     or if the sketch window is foremost
_     maybe a hack where a new menubar is added? 


CORE / PFont and text()

_ text() wraps words differently depending on whether space seen or not
_   http://code.google.com/p/processing/issues/detail?id=439
_ remove subsetting stuff from PFont?
_   or use hint(ENABLE_FONT_SUBSETTING)? 
_ what's the difference with ascent on loadFont vs. createFont?
_ svg fonts
_   would be nifty if we could convert on the fly to ttf for speed...
X   http://code.google.com/p/processing/issues/detail?id=748
_   https://github.com/processing/processing/issues/787
_ font rotation (native font problem?) with natives?
X   http://code.google.com/p/processing/issues/detail?id=692
_   https://github.com/processing/processing/issues/731
_ text position is quantized in JAVA2D
_   text placement is ugly, seems like fractional metrics problem
_   http://code.google.com/p/processing/issues/detail?id=99
_ text(char c) with char 0 and undefined should print nothing
_   perhaps also DEL or other nonprintables?
_   book example 25-03
_ accessors inside PFont need a lot of work
_ improve font metrics
_   http://java.sun.com/products/java-media/2D/reference/faqs/index.html#Q_How_do_I_obtain_font_metrics
_ font encoding issues 
_   java seems to force straight windows encoding.. (problem for pi fonts)
_   opentype/cff fonts don't work with live loading from the app
_   many (all?) opentype fonts won't show up or aren't supported
_     this may be only cff fonts that have trouble
_   when encoding is not the standard encoding, problematic
_     so sonata otf and sonata don't seem to have any chars at all
_ text() with a z coordinate is now using translate, very slow
X   also puts up a weird error message about translate() in 2D mode
_ make screen space fonts use get/set as well?
_   too much to debug on their own
_   unfortunately tint not set with setImpl, but...
_ not having kerning really blows
_   could this be pulled from the OpenType font stuff? 
_   it could be placed at the end of the file
_ not having fractional widths on small fonts really blows
_   screen space text looks crappy
_ working with vector fonts? 
_   need to be able to handle shapes within shapes (reverse winding)
_   ftgl: main code is in FTVectoriser
_   uses gluTessBeginContour and gluTessEndContour
_   and then does 5 step sizes for each curveto
_ show an error when using a font character that isn't available
_   maybe fall back on other characters instead?
_ some font weights cannot be specified/selected on OS X
_   https://github.com/processing/processing/issues/1727


CORE / PImage

_ TGA files writing strangely
_   https://github.com/processing/processing/issues/2096

_ don't grab pixels of java2d images unless asked
_   this is the difference between a lot of loadPixels() and not
_   so important to have it in before beta if that's the change
_   http://code.google.com/p/processing/issues/detail?id=60
_ loadPixels() implementation needs to be in PApplet, not PGraphics
_ this is a tricky thing to implement because of how OpenGL is handled

_ loadImage() should use the faster loading methods
_   hint(DISABLE_IMAGE_CACHING)
_   add a note to the loadImage() reference page
_ figure out why 1024x768 image takes 3.5 seconds to load
_   would using a BufferedImage work better?
_   is the image actually a BufferedImage so PixelGrabber is a waste?

_ fix blue-channel bias on blend()
_   http://code.google.com/p/processing/issues/detail?id=475
_ improve blend() accuracy when using ADD
_   http://code.google.com/p/processing/issues/detail?id=133
_   includes code for a slow but more accurate mode
_ deprecate the blend() function

_ implement unified means to specify smoothing level for image scaling
_   http://code.google.com/p/processing/issues/detail?id=165
_ blend() and copy() are not pixel accurate for copy/scale
_   http://code.google.com/p/processing/issues/detail?id=285
_ accuracy problems make alpha channel go to FE with image.copy()
_   http://code.google.com/p/processing/issues/detail?id=219

_ Semitransparent rect drawn over image not rendered correctly
_   http://code.google.com/p/processing/issues/detail?id=182


CORE / PShape

_ major refactoring for PShape/PShapeOpenGL
_   https://github.com/processing/processing/issues/1623
_ PShape should be cached as well
_ major surgery to put loadShape() back into PApplet/PGraphics
_   then have the OpenGL or Java2D versions as cached objects
_ PShape s = createShape(); / s.beginShape(QUADS);
_ createShape() not yet implemented for Java2D
_   http://code.google.com/p/processing/issues/detail?id=1400
_ keeping these public for now
_   get/setNormal
_   get/setTextureUV
_   get/setFill
_   get/setStroke
_   -> perhaps these go into their own section?
_   -> or have their own accessor that returns all params?
_ trying to remember why primitive was changed to kind? (better name?)
_ these aren't per-vertex:
_   get/setStrokeWeight
_   get/setAmbient
_   get/setEmissive 
_   get/setShininess
_ boolean isGL() -> now removed
_ unapproved (made protected)
_   static shape copying methods
_   getTop, getBottom, etc
_   void solid(boolean)
_   void setParams()
_   void setPath()
_ colorCalc() methods added to PShape.. should just be used from PGraphics
_ loadShape() needs to live in PApplet
_ make PShapeOpenGL a cache object
_ don't allow things inside begin/endShape() that aren't possible
_   better lockout inside beginShape() to keep other things from happening
_   don't allow you to draw stroked items unless stroke() is called
_   don't allow beginShape() if shape is already set
_     (otherwise will cause some very strange errors)
_   http://code.google.com/p/processing/issues/detail?id=135
_ make determination on shape(x,y,z,w,h,d) or no
_ PShape API to handle internal vertex stuff
_   add deconstruct() method for paths
_   toArray() and toVector()
_   setVertex(0, x, y), setVertex(0, x, y, z)
_ if PShape3D, then is it PShape2D? or do you handle both the same?
_ add methods to PShape to apply all transformations in the tree
_ we can do hit testing (at least in 2D) now that we rely on java2d
_ for subclasses, make it easy to grab the structure of vertices
_   actually, just use PShape internally and this will be easier
_ for PShape, need to be able to set the origin (flash people)


CORE / PShapeSVG

_ implement support for SVG gradients from Inkscape
_   http://code.google.com/p/processing/issues/detail?id=1142
_ need to handle <!ENTITY tags in XML for SVG documents
_   get entity tags working in xml library for SVG
_ cover the svg changes in a future release
_ load PShape from a string object
_   http://code.google.com/p/processing/issues/detail?id=277
_ breaking up classes / figure out how to handle fonts subclass
_ when using get(), reset the bounds for the objects
_   otherwise it's always relative to the original document
_ support for text (shouldn't be too bad, use createFont)
_   implement text spans for svg output
_ add better support for attributes buried in styles (support ai9/10/11)
_ test what happens when transparency is used with gradient fill
_ look into transformation issues... guessing this is probably wrong
_   this may be what's throwing off the radial radius transform
_ check for any other pieces of missing path api
_   multiple sets of coordinates after a command not supported
_   i.e. M with several coords means moveto followed by many linetos
_   also curveto with multiple sets of points is ignored
_ document somehow.. svg viewer will be discontinued
_   http://www.adobe.com/svg/eol.html
_ PShape getVertex() not implemented properly for SVG files
X   https://code.google.com/p/processing/issues/detail?id=1558
_   https://github.com/processing/processing/issues/1596


CORE / PVector

_ add screen(PVector), model(PVector) and world(PVector)?
_   maybe screenVec()? or screenXYZ()?


CORE / OpenGL (Andres)

_ ortho() issues
_   http://code.google.com/p/processing/issues/detail?id=1240
_ hint(DISABLE_PERSPECTIVE_CORRECTED_STROKE)
_ textureWrap(CLAMP / REPEAT)
_ implement setImpl() instead of set() inside PGraphicsOpenGL
_   http://code.google.com/p/processing/issues/detail?id=121
_ first few frames of OpenGL sketches on Windows run slowly
_   http://code.google.com/p/processing/issues/detail?id=107
_ implement textMode(SHAPE) with OPENGL
_   https://github.com/processing/processing/issues/777
X   http://code.google.com/p/processing/issues/detail?id=738
_ Signature issue on contributed libraries affects unrelated opengl sketches
_   http://code.google.com/p/processing/issues/detail?id=261
_ simple NPE in OpenGL causes really large, not useful, stack trace
_ why is initPrimarySurface() public?
_ why is setFramerate() public? (also should be setFrameRate or just frameRate)
_ where did hintEnabled() come from?
_ remove 'params' from createImage (is it on loadImage too?)
_ OpenGL noSmooth() problems
_   http://code.google.com/p/processing/issues/detail?id=328
_ OS X slow with FSEM enabled
_   http://code.google.com/p/processing/issues/detail?id=737
_ get() with OPENGL is grabbing the wrong coords
_   http://code.google.com/p/processing/issues/detail?id=191
_ deal with issue of single pixel seam at the edge of textures
_   should vertexTexture() divide by width/height or width-1/height-1?
_   http://code.google.com/p/processing/issues/detail?id=76
_ lousy graphics cards cause background to flicker if background() not used
_   http://code.google.com/p/processing/issues/detail?id=146
_   OPENGL sketches flicker w/ Vista when background() not used inside draw()
_   Disabling Aero scheme sometimes prevents the problem
_   Updating graphics drivers may prevent the problem 
_ ellipse scaling method isn't great
_   http://code.google.com/p/processing/issues/detail?id=87
_ improve hint(ENABLE_DEPTH_SORT) to use proper painter's algo
_   https://github.com/processing/processing/issues/90
_   for begin/endRaw: https://github.com/processing/processing/issues/2235
_   http://code.google.com/p/processing/issues/detail?id=51
_   polygon z-order depth sorting with alpha in opengl
_   complete the implementation of hint() with proper implementation
_   gl alpha on images when flipped around backwards
_     will sorting based on depth help this? also ask simon for ideas
_   need to merge sorting/drawing of lines and triangles
_     lines will occlude tris and vice versa
_     will need to split each based on the other
_     sort issues will affect both
_ Stroking a rect() leaves off the upper right pixel
_   http://code.google.com/p/processing/issues/detail?id=67
_ Signature issue on contributed libraries affects unrelated opengl sketches
_   http://code.google.com/p/processing/issues/detail?id=261
_ remove matrixMode(), add a projection() method
_ opengl applet problems with tabs - needs to handle stop() and start() 
_   http://code.google.com/p/processing/issues/detail?id=196
_   stop() called between tabs/pages, start() may be called again
_   http://java.sun.com/docs/books/tutorial/deployment/applet/lifeCycle.html
_   really, stop() should just call noLoop() (and start re-enable if done)
_     and on android, start/stop can be used to save state information
_   need to fix opengl applets so that we can safely kill P3D
_ shared intf for 3D view data across PGraphicsOpenGL and PGraphicsAndroid3D
_   libraries have to do a lot of casting
_ opengl isn't drawing rectangles out to raw properly with fonts
_   when not in textMode(SHAPE) should have rects
_ InvScreenX, Y, Z to convert screen (mouse) coordinates to model coordinates
_   https://github.com/processing/processing/issues/1609
X   https://code.google.com/p/processing/issues/detail?id=1571

CORE / Mac OS X

_ set the application name to sketch name (not processing.core.PApplet)
_   System.setProperty("com.apple.mrj.application.apple.menu.about.name", ...)
_   -Xdock:name=<application name>
_   -Xdock:icon=<path to icon file>


CORE / Events

_ Implement a way to disable automatic key repeat
_   https://github.com/processing/processing/issues/1622
X   https://code.google.com/p/processing/issues/detail?id=1584
_ touch events.. can't do MouseEvent et al with Android
_   http://dvcs.w3.org/hg/webevents/raw-file/tip/touchevents.html
_   http://www.html5rocks.com/en/mobile/touch.html
_   decision: go with what looks like javascript/ios
_   touchEvent(), gestureEvent()?


LIBRARIES / PDF

_ beginRecord() doesn't use current settings of the sketch
_   sometimes reported as a bug, but probably not a good way to 
_   consistently carry these over
_ pdf sketches exiting before writing has finished
_   people have to call exit() (so that dispose() is called in particular)
_ when using noLoop() and the PDF renderer, sketch should exit gracefully
_   because isDisplayable() returns false, there's no coming back from noLoop


LIBRARIES / Video 

_ remove dispose() being used in the Movie and Capture
_   added warning notes, but shouldn't be necessary
_ buffer sink methods in Movie and Capture
_   added warning to JavaDoc, but need proper API for it
_ 'newFrame' is 'available', and ready() is part of that



////////////////////////////////////////////////////////////////////
////////////////////////////////////////////////////////////////////
////////////////////////////////////////////////////////////////////


DATA / Misc

_ add indent= as option for XML save
_ add indent= as option for JSON save
_ not doing print() methods, since alternatives are more descriptive
_   println(obj) and obj.write(System.out) are both better
_ can we use String... for options? or does it screw up the method signature?
_   and would we have to always concatenate arrays to prepend extensions, etc
_ include Instant and Interval? (or just Time and TimeSpan)
_ it's going to be File or Reader (mostly BufferedReader) everywhere
_   though TableODS needs an InputStream... 
_   and XML could use InputStream if we hope to be able to reflect doc encoding
_   ok, so File, Reader, and InputStream (where needed)
_ setMissingXxxx() -> should this live in PApplet? be static?
_   cons: static stinks, diff tables might use diff values
_ will also need an iterator for the Dict class ala Map.Entry
_ using Iterable for rows(), keys(), etc
_   generally more efficient for Table, but slower for FloatHash and IntHash
_   could use an int array instead, but a bit hokey in places
_ Iterable, Iterator, or [] returned for keys(), rows(), etc.
_   list, dict, json, table are each more efficient at different things
_   keys(), rows(), etc. should return something Iterable
_     whether that means an array or an actual Iterator or even a Set
_     that way we can do what's most efficient
_   then we add keyIterator() and others to handle the other case (deletion)
_   blogs.oracle.com/CoreJavaTechTips/entry/using_enhanced_for_loops_with
_ means that JSON.keys() -> JSON.keyIterator(), JSON.keySet() -> JSON.keys()
_ what should they all return? 
_   remove -> true/false based on whether it found something?
_   remove all -> the number removed?
_ List: remove(), append(), index(), etc all use values
_   removeIndex(index) is the other
_   otherwise remove() would be the only one that dealt with indices
_   Dict will use remove(key), so using remove(index) as default
_     and removeValue(value) is probably used less
_ introduce remap() instead of map() (if not deprecate?)
_ key/valueIterator to get a version that can be removed in a loop
_   in Table, added an Iterator function
_ should keys() returns cropped internal array after all?
_   right now it's making a copy (which is safer, so folks don't modify)
_   but this means that we don't have a fast method for access
_ methods for max, min, index of max/min entries? valueIndex?


DATA / Table

_ function that will convert awful CSV to TSV.. or something else?
_   maybe to write binary instead? then read the binary file once it's ok?
_ if loading from a File object
_   (or PApplet is passed in and we can check online)
_   then check the (probable) size of the file before loading
_ no column max/min functions since it needs to be per-datatype
_   better to use float mx = max(float(getColumn(3)));
_   but what to do with null entries?
_ need a method to reset the row/column indices after add/remove
_   or just make sure that it's covered for all cases
_ prefixes like # as comments? easy to remove?
_ naming for these (or whether to include hash)
_   Table createSubset() -> leave out?
_   String[] getUnique(col) (SQL DISTINCT, sort --unique)
_   HashMap<String,Integer> getUniqueCount(col)
_ really need to get an option to grab matches based on a col
_   i.e. get unique tables based on a particular column
_   or, get uniques, then grab rows that match a name in a particular col
_ create table from TableRow iterator...allows for subset and find
_   downside is types are not included
_ getMaxFloat() (whole table) or getMaxFloat(col) 
_   that's max(getFloatColumn(n))
_   also important b/c can leave out missing values
_ dictionary support
_ join tables together (static is kinda gross)
_   table.append(anotherTable)?
_   table.join(anotherTable)
_ getInt() on categorial to return index?
_   getCategories() and getCategory() methods to query names?


////////////////////////////////////////////////////////////////////
////////////////////////////////////////////////////////////////////
////////////////////////////////////////////////////////////////////


LATER / Optimize

_ put a wrapper around InputStream returned by createInput
_   that actually has some notion of the length of its input
_   that way, methods could use the information when reading
_ loadBytes() needs optimization
_   don't bother using a buffering stream, just handle internally. gah!
_ can loadBytes() be improved by querying file size first?
_   background 
_     this would require a new version of createInput(), which would query
_     the URL (or file) for an actual file size. the size is not always
_     available, so it can't be relied upon, but would help in some cases.
_   loadBytes() is used for images.. ouch
_   might be worth doing a test to see if it actually would help at all 
_     before rewriting all of createInput()


LATER (post 2.0)

_ handle repeat key events 
_   and/or holding keys down and discerning repeats
_   https://github.com/processing/processing/issues/1622
_ fillMode(NONZERO) and fillMode(ODD) to replace solid(boolean)?
_ create PVec2D and PVec3D as separate classes
_ gui priorities
_   + Label
_   + Button
_   + Scrollbar/Slider
_   - Checkbox
_   - Radio
_   . List
_   . Textblock
_   \ Knob
_   \ Progress bar
_   \ Toggle
_ implement JSON class
_   http://www.xml.com/lpt/a/1658
_   http://www.json.org/java/
_ add shader support
_ createColor() instead of color()?
_ route all exceptions through PException and catch method
_   advanced users can override the method if they want
_   or you can set an option to have PExceptions be raised
_   decision: just copy & paste the serial/net code.. 
_     until we can find a more compelling example
_ actual shape api for things like rectangles and whatnot?
_ should we kill import xxxx syntax for libraries? 
_   just give up and use a gui for it
_   cons: copy & paste breaks
_   pro: there's no guaranteed 1:1 between packages and single libraries
_ method of threading but queue an event to be run when safe
_   e.g. queueing items like mouse/keybd, but generic fxns
_ for begin/endRecord, use a piggyback mechanism
_   that way won't have to pass a PApplet around
_   this has a big impact on the SVG library
_   in fact, this maybe should be a library that does it
_     so that the file size can be much smaller
_ add setOutput() method across other renderers?
_ introduce calc()
_   semantics of this are just too tricky, especially when it's not clear
_   what's actually gained by the split--would have to do weird hacks
_   to get the accum buffer, etc. to work anyway
_ add some sort of unprojectX/Y/Z method (based on glu fxn)
_   http://processing.org/discourse/yabb_beta/YaBB.cgi?board=OpenGL;action=display;num=1176483247
_ add a timer(obj, "functionname", 45) method
_   this can be used to schedule something to happen at a specific time
_   or import the swing timer (for actionPerformed)
_   also add interval("functionname", 40)
_ should fill(c) instead be fillColor(c)?
_ should color(123, 4, 99) instead be createColor()?
_ rounding errors on color conversion
_   colorMode(RGB, 1.0); colorMode(255); println(red(color(0.5,1,1)));
_   will return 127, instead of 128.
_ gray that's greater than the colorMode() can produce strange colors
_   http://dev.processing.org/bugs/show_bug.cgi?id=432 (no gcode)
_   http://processing.org/discourse/yabb/YaBB.cgi?board=Syntax;action=display;num=1083650609
_   http://processing.org/discourse/yabb/YaBB.cgi?board=Syntax;action=display;num=1082481891
_ add stroke() to type
_   more for doing outlines-only and that sort of business
_ gradients
_   use gradients in a class for the svg lib for now
_   don't add api to main p5 stuff (though maybe setPaint/noPaint api?)
_   gradient-painted lines and fills
_     java2d will do both line and fill, illusfarter only does fills
_   gradients not supported in java2d
_     http://dev.processing.org/bugs/show_bug.cgi?id=371 (no gcode)
_ bspline or nurbs (later, want to do the 3D/arch stuff correctly)
_ non-homogenous coloring for curve vertices
_ consider bringing back text/image using cache/names
_ exactly how pixel-filling works for strokes
_   http://processing.org/bugs/bugzilla/1025.html
_ deprecate loadPixels for 2.0? need to move away from it
_   mostly just change the examples to not use loadPixels() anymore
_ put a Hash<Something> class in there
_   will this work to sort by the values?
_   there was another concern as well..
_ save() should probably come out of image, ja?
_ async requests
_   Request r = createRequest("http://p5.org/feed/13134.jpg");
_   Request r = createRequest("http://p5.org/feed/13134.jpg", "callbackName");
_   Request r = createRequest("http://p5.org/feed/13134, "callbackName", "jpg");
_   implement callbacks for images and other loadXxxx() functions
_     remove requestImage() and friends
_   callback for requestImage()
_     http://code.google.com/p/processing/issues/detail?id=641
_   remove/update requestImage example<|MERGE_RESOLUTION|>--- conflicted
+++ resolved
@@ -1,5 +1,10 @@
 0232 core (3.0a5) 
-<<<<<<< HEAD
+X detect CMYK JPEG images and return null
+X   https://community.oracle.com/thread/1272045?start=0&tstart=0
+
+python has to use launch() instead of open()
+map() is bad for Python (and JavaScript?)
+
 _ args[] should be null if none passed (otherwise args == null checks are weird)
 _ size(640,360 , P3D) doesn't work properly
 _   https://github.com/processing/processing/issues/2924
@@ -32,14 +37,6 @@
 X   these were auto-imported from PGraphics
 X remove pause variable from PApplet (was not documented)
 _ remove sketch path hack from PApplet
-=======
-X detect CMYK JPEG images and return null
-X   https://community.oracle.com/thread/1272045?start=0&tstart=0
-
-python has to use launch() instead of open()
-map() is bad for Python (and JavaScript?)
-
->>>>>>> 69194f7b
 
 pulls
 X Fix check in loadShader()
@@ -48,7 +45,6 @@
 X   https://github.com/processing/processing/pull/2869
 X Use correct parameter types in FloatList methods
 X   https://github.com/processing/processing/pull/2902
-<<<<<<< HEAD
 X Pass correct offset to glCopyTexSubImage2D
 X   https://github.com/processing/processing/pull/2898
 X beginShape(POINTS) not working for PShape
@@ -63,10 +59,6 @@
 o   might be that compatible images not setting alpha mode correctly
 o   image = gc.createCompatibleVolatileImage(source.width, source.height, Transparency.TRANSLUCENT);
 o   https://github.com/processing/processing/issues/1844
-_ check into contour winding fixes
-_   https://github.com/processing/processing/issues/2665
-_   https://github.com/processing/processing/pull/2927
-=======
 X Prevent lerpColor from always rounding down
 X   https://github.com/processing/processing/issues/2812
 X   https://github.com/processing/processing/pull/2813
@@ -78,8 +70,6 @@
 X NPE when calling Client.ip() after the connection has been closed
 X   https://github.com/processing/processing/issues/2576
 X   https://github.com/processing/processing/pull/2922
-
->>>>>>> 69194f7b
 
 andres
 A Confusing message: The shader doesn't have a uniform called "foo"
